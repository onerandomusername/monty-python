--- conflicted
+++ resolved
@@ -1,13 +1,6 @@
-<<<<<<< HEAD
 import itertools
 from collections import defaultdict
-from typing import Literal, Union
-=======
-import asyncio
-import dataclasses
-import inspect
 from typing import Literal
->>>>>>> e7628058
 
 import disnake
 import sqlalchemy as sa
@@ -36,11 +29,7 @@
 def get_locale_from_dict(
     locales: disnake.Locale | list[disnake.Locale | Literal[None]],
     table: dict[disnake.Locale | Literal["_"], str],
-<<<<<<< HEAD
 ) -> str:
-=======
-) -> str | None:
->>>>>>> e7628058
     """Get the first string out of table that matches a locale. Defaults to en_GB if no locale can be found."""
     if isinstance(locales, disnake.Locale):
         locales = [locales]
@@ -121,7 +110,7 @@
     def __init__(self, bot: Monty) -> None:
         self.bot = bot
         self._colours = itertools.cycle(
-            (disnake.Colour(x) for x in (constants.Colours.python_yellow, constants.Colours.python_blue))
+            disnake.Colour(x) for x in (constants.Colours.python_yellow, constants.Colours.python_blue)
         )
 
     @commands.Cog.listener("on_guild_remove")
@@ -320,7 +309,6 @@
     async def config(
         self,
         inter: disnake.GuildCommandInteraction,
-<<<<<<< HEAD
         category_name: str | None = commands.Param(
             default=None,
             name="category",  # noqa: B008
@@ -332,31 +320,6 @@
         if not category_name:
             await self._send_categories(inter)
             return
-=======
-        option: str,
-    ) -> dict[str, str] | list[str]:
-        """Provide autocomplete for config options."""
-        # todo: make this better and not like this
-        # todo: support non-nullable names (maybe a second autocomplete)
-        # (the above are currently not implemented as there aren't many options yet
-        # and all of them are nullable)
-        options = {}
-        for attr, metadata in METADATA.items():
-            # feature lockout of configuration options
-            if not await can_guild_set_config_option(self.bot, metadata=metadata, guild_id=inter.guild_id):
-                continue
-            if isinstance(metadata.name, dict):
-                name = get_localised_response(inter, "{name}", name=metadata.name)
-            else:
-                name = metadata.name
-            options[name] = attr
-
-        if option:
-            option = option.lower()
-            for name in options.copy():
-                if option not in name.lower():
-                    options.pop(name)
->>>>>>> e7628058
 
         category: Category = Category[category_name]
         config = await self.bot.ensure_guild_config(inter.guild_id)
