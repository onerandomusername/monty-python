import base64
import enum
import itertools
import random
import re
from dataclasses import dataclass
from datetime import timedelta, timezone
from typing import Any, NamedTuple, TypeVar
from urllib.parse import quote, quote_plus

import attrs
import cachingutils
import cachingutils.redis
import disnake
import gql
import gql.client
import mistune
import msgpack
import yarl
from disnake.ext import commands
from gql.transport.aiohttp import AIOHTTPTransport
from gql.transport.exceptions import TransportError, TransportQueryError

import monty.utils.services
from monty import constants
from monty.bot import Monty
from monty.constants import Feature
from monty.errors import MontyCommandError
from monty.log import get_logger
from monty.utils import responses, scheduling
from monty.utils.caching import redis_cache
from monty.utils.extensions import invoke_help_command
from monty.utils.helpers import fromisoformat, get_num_suffix
from monty.utils.markdown import DiscordRenderer, remove_codeblocks
from monty.utils.messages import DeleteButton, extract_urls, suppress_embeds
from monty.utils.services import GITHUB_REQUEST_HEADERS, GITHUB_REQUEST_HEADERS_SECONDARY


KT = TypeVar("KT")
VT = TypeVar("VT")

BAD_RESPONSE = {
    404: "Object not located! Please enter a valid number!",
}


GITHUB_API_URL = "https://api.github.com"

RATE_LIMIT_ENDPOINT = f"{GITHUB_API_URL}/rate_limit"
ORG_REPOS_ENDPOINT = f"{GITHUB_API_URL}/orgs/{{org}}/repos?per_page=100&type=public"
USER_REPOS_ENDPOINT = f"{GITHUB_API_URL}/users/{{user}}/repos?per_page=100&type=public"
ISSUE_ENDPOINT = f"{GITHUB_API_URL}/repos/{{user}}/{{repository}}/issues/{{number}}"
PR_ENDPOINT = f"{GITHUB_API_URL}/repos/{{user}}/{{repository}}/pulls/{{number}}"
LIST_PULLS_ENDPOINT = f"{GITHUB_API_URL}/repos/{{user}}/{{repository}}/pulls?per_page=100"
LIST_ISSUES_ENDPOINT = f"{GITHUB_API_URL}/repos/{{user}}/{{repository}}/issues?per_page=100"
ISSUE_COMMENT_ENDPOINT = f"{GITHUB_API_URL}/repos/{{user}}/{{repository}}/issues/comments/{{comment_id}}"
PULL_REVIEW_ENDPOINT = f"{GITHUB_API_URL}/repos/{{user}}/{{repository}}/pulls/{{number}}/reviews/{{review_id}}"
PULL_REVIEW_COMMENT_ENDPOINT = f"{GITHUB_API_URL}/repos/{{user}}/{{repository}}/pulls/comments/{{comment_id}}"


# Maximum number of issues in one message
MAXIMUM_ISSUES = 6

# Regex used when looking for automatic linking in messages
# regex101 of current regex https://regex101.com/r/V2ji8M/6
AUTOMATIC_REGEX = re.compile(
    r"((?P<org>[a-zA-Z0-9][a-zA-Z0-9\-]{1,39})\/)?(?P<repo>[\w\-\.]{1,100})#(?P<number>[0-9]+)"
)

# note, this should only be used with re.fullmatch
GITHUB_ISSUE_LINK_REGEX = re.compile(
    # match repo owner and repo name
    r"https?:\/\/github.com\/(?P<org>[a-zA-Z0-9][a-zA-Z0-9\-]{1,39})\/(?P<repo>[\w\-\.]{1,100})\/"
    # match `issues`/`pull`/`discussion`, the ID, and allow a `/files` suffix if there was a `pull`
    r"(?P<type>issues|(?P<ispull>pull)|discussions)\/(?P<number>[0-9]+)(?(ispull)\/files)?"
    # ensure the url path ends at this point and that only a query/fragment follows, if any
    r"\/?([\?#]\S*)?"
)


# eventually these will replace the above
EXPAND_ISSUE_CUSTOM_ID_PREFIX = "gh:issue-expand-v1:"
EXPAND_ISSUE_CUSTOM_ID_FORMAT = EXPAND_ISSUE_CUSTOM_ID_PREFIX + r"{user_id}:{state}:{org}/{repo}#{num}"
EXPAND_ISSUE_CUSTOM_ID_REGEX = re.compile(
    re.escape(EXPAND_ISSUE_CUSTOM_ID_PREFIX)
    # 1 is expanded, 0 is collapsed
    + r"(?P<user_id>[0-9]+):(?P<current_state>0|1):"
    r"(?P<org>[a-zA-Z0-9][a-zA-Z0-9\-]{1,39})\/(?P<repo>[\w\-\.]{1,100})#(?P<number>[0-9]+)"
)

DISCUSSION_GRAPHQL_QUERY = gql.gql(
    """
    query getDiscussion($user: String!, $repository: String!, $number: Int!) {
        repository(followRenames: true, owner: $user, name: $repository) {
            discussion(number: $number) {
                id
                html_url: url
                title
                body
                created_at: createdAt
                user: author {
                    login
                    html_url: url
                    avatar_url: avatarUrl
                }
                labels(first: 20) {
                    nodes {
                        name
                    }
                }
                answer {
                    id
                }
            }
        }
    }
"""
)
DISCUSSION_COMMENT_GRAPHQL_QUERY = gql.gql(
    """
    query getDiscussionComment($id: ID!) {
        node(id: $id) {
            ... on DiscussionComment {
                id
                html_url: url
                body
                created_at: createdAt
                user: author {
                    login
                    html_url: url
                    avatar_url: avatarUrl
                }
            }
        }
    }
"""
)
ORG_DISCUSSION_REPO_GRAPHQL_QUERY = gql.gql(
    """
    query getOrgDiscussionRepo($org: String!) {
        organization(login: $org) {
            organizationDiscussionsRepository {
                name
            }
        }
    }
"""
)

log = get_logger(__name__)


class RepoTarget(NamedTuple):
    """Used for the repo and user injection."""

    user: str
    repo: str


class RenderContext(NamedTuple):
    """Context provided to the rendering method."""

    user: str
    repo: str | None = None

    @property
    def html_url(self) -> str:
        """Provide the html_url to whatever this ends up targetting."""
        url = f"https://github.com/{self.user}/"
        if self.repo:
            url += f"{self.repo}/"
        return url


class IssueSourceFormat(enum.IntEnum):
    github_form_with_repo = enum.auto()  # DisnakeDev/disnake#459
    direct_github_url = enum.auto()  # https://github.com/DisnakeDev/disnake/issues/459
    monty_swap_state_button = enum.auto()  # see EXPAND_ISSUE_CUSTOM_ID_PREFIX


@dataclass
class FoundIssue:
    """Dataclass representing an issue found by the regex."""

    organisation: str | None
    repository: str
    number: str
    source_format: IssueSourceFormat
    url_fragment: str = ""
    user_url: str | None = None
    is_discussion: bool | None = None  # `None` means uncertain

    def __hash__(self) -> int:
        return hash((self.organisation, self.repository, self.number))


@dataclass
class FetchError:
    """Dataclass representing an error while fetching an issue."""

    return_code: int
    message: str


@dataclass
class IssueState:
    """Dataclass representing the state of an issue."""

    organisation: str
    repository: str
    number: int
    url: str
    title: str
    emoji: str
    raw_json: dict[str, Any] | None = None


class GithubInfo(
    commands.Cog,
    name="GitHub Information",
    slash_command_attrs={
        "context": disnake.InteractionContextTypes(guild=True),
        "install_types": disnake.ApplicationInstallTypes(guild=True),
    },
):
    """Fetches info from GitHub."""

    def __init__(self, bot: Monty) -> None:
        self.bot = bot

<<<<<<< HEAD
        self.gql = self._create_gql_client(GITHUB_REQUEST_HEADERS)
        if constants.Tokens.github_secondary:
            self.gql_secondary = self._create_gql_client(GITHUB_REQUEST_HEADERS_SECONDARY)
        else:
            self.gql_secondary = None
=======
        transport = AIOHTTPTransport(url="https://api.github.com/graphql", timeout=20, headers=GITHUB_REQUEST_HEADERS)

        self.gql_client = gql.Client(transport=transport, fetch_schema_from_transport=True)
>>>>>>> 0ac22152

        # this is a memory cache for most requests, but a redis cache will be used for the list of repos
        self.autolink_cache: cachingutils.MemoryCache[int, tuple[disnake.Message, list[FoundIssue]]] = (
            cachingutils.MemoryCache(timeout=600)
        )

        self.guilds: dict[str, str] = {}

    async def cog_load(self) -> None:
        """
        Run initial fetch commands upon loading.

        Sync the Ratelimit object, and more.
        Fetch the graphQL schema from GitHub.
        """
        await self._fetch_and_update_ratelimits()

        # todo: cache the schema in redis and load from there
<<<<<<< HEAD
        async with self.gql:
            pass
        if self.gql_secondary:
            async with self.gql_secondary:
                pass

    def _create_gql_client(self, headers: Dict[str, str]) -> gql.Client:
        transport = AIOHTTPTransport(url="https://api.github.com/graphql", timeout=20, headers=headers, ssl=True)
        return gql.Client(transport=transport, fetch_schema_from_transport=True)
=======
        self.gql = await self.gql_client.connect_async(reconnecting=True)

    def cog_unload(self) -> None:
        """Close gql session upon unloading cog."""
        scheduling.create_task(self.gql_client.close_async(), name="gql client close")
>>>>>>> 0ac22152

    async def _fetch_and_update_ratelimits(self) -> None:
        # this is NOT using fetch_data because we need to check the status code.
        async with self.bot.http_session.get(RATE_LIMIT_ENDPOINT, headers=GITHUB_REQUEST_HEADERS) as r:
            if r.status != 200:
                # the Rate_limit endpoint is not ratelimited
                if r.status == 403:
                    return

            data = await r.json()

        monty.utils.services.update_github_ratelimits_from_ratelimit_page(data)  # type: ignore

    async def fetch_guild_to_org(self, guild_id: int) -> str | None:
        """Fetch the org that matches to a specific guild_id."""
        guild_config = await self.bot.ensure_guild_config(guild_id)
        return guild_config and guild_config.github_issues_org

    async def fetch_data(
        self, url: str, *, method: str = "GET", as_text: bool = False, **kw
    ) -> dict[str, Any] | str | list[Any] | Any:
        """Fetch the data from GitHub. Shortcut method to not require multiple context managers."""
        if "headers" in kw:
            og = kw["headers"]
            kw["headers"] = GITHUB_REQUEST_HEADERS.copy()
            kw["headers"].update(og)
        else:
            kw["headers"] = GITHUB_REQUEST_HEADERS.copy()

        method = method.upper().strip()
        async with self.bot.http_session.request(method, url, **kw) as r:
            monty.utils.services.update_github_ratelimits_on_request(r)
            if as_text:
                return await r.text()
            else:
                return await r.json()

    def _format_github_global_id(self, prefix: str, *ids: int, template: int = 0) -> str:
        # This is not documented, but is at least the current format as of writing this comment.
        # These IDs are supposed to be treated as opaque strings, but fetching specific resources like
        # issue/discussion comments via graphql is a huge pain otherwise when only knowing the integer ID
        packed = msgpack.packb(
            [
                # template index; global IDs of a specific type *can* have multiple different templates
                # (i.e. sets of variables that follow); in almost all cases, this is 0
                template,
                # resource IDs, variable amount depending on global ID type
                *ids,
            ]
        )
        encoded = base64.urlsafe_b64encode(packed).decode()
        encoded = encoded.rstrip("=")  # this isn't necessary, but github generates these IDs without padding
        return f"{prefix}_{encoded}"

    def render_github_markdown(self, body: str, *, context: RenderContext = None, limit: int = 2700) -> str:
        """Render GitHub Flavored Markdown to Discord flavoured markdown."""
        url_prefix = context and context.html_url
        markdown = mistune.create_markdown(
            escape=False,
            renderer=DiscordRenderer(repo=url_prefix),
            plugins=[
                "strikethrough",
                "task_lists",
                "url",
            ],
        )
        body = markdown(body) or ""

        if len(body) > limit:
            return body[: limit - 3] + "..."

        return body

    @redis_cache(
        "github-user-repos",
        key_func=lambda user: user,
        timeout=timedelta(hours=8),
        include_posargs=[1],
        include_kwargs=["user"],
        allow_unset=True,
    )
    async def fetch_repos(self, user: str) -> dict[str, str]:
        """Returns the first 100 repos for a user, a dict format."""
        url = ORG_REPOS_ENDPOINT.format(org=user)
        resp: list[Any] = await self.fetch_data(url, use_cache=False)  # type: ignore
        if isinstance(resp, dict) and resp.get("message"):
            url = USER_REPOS_ENDPOINT.format(user=user)
            resp: list[Any] = await self.fetch_data(url, use_cache=False)  # type: ignore

        repos = {}
        for repo in resp:
            name = repo["name"]
            repos[name.lower()] = name

        return repos

    async def fetch_user_and_repo(  # type: ignore
        self,
        guild_id: int | None,
        repo: str | None = None,
        user: str | None = None,
    ) -> RepoTarget:
        """
        Adds a user and repo parameter to all slash commands.

        Parameters
        ----------
        user: The user to get repositories for.
        repo: The repository to fetch.
        """
        # todo: get from the database
        if guild_id:
            user = user or await self.fetch_guild_to_org(guild_id)

        if not user:
            raise commands.UserInputError("user must be provided or configured for this guild." if guild_id else ".")

        return RepoTarget(user, repo)  # type: ignore

    @commands.group(name="github", aliases=("gh", "git"), invoke_without_command=True)
    @commands.cooldown(3, 20, commands.BucketType.user)
    async def github_group(self, ctx: commands.Context, user_or_repo: str = "") -> None:
        """Commands for finding information related to GitHub."""
        if not user_or_repo:
            await invoke_help_command(ctx)
            return
        # simplified repo or user syntax here
        if user_or_repo.count("/") > 0:
            await self.github_repo_info(ctx, user_or_repo)
            return
        else:
            await self.github_user_info(ctx, user_or_repo)
            return

    @github_group.command(name="user", aliases=("userinfo",))
    async def github_user_info(self, ctx: commands.Context, username: str) -> None:
        """Fetches a user's GitHub information."""
        async with ctx.typing():
            user_data: dict[str, Any] = await self.fetch_data(
                f"{GITHUB_API_URL}/users/{quote_plus(username)}",
                headers=GITHUB_REQUEST_HEADERS,
            )  # type: ignore

            # User_data will not have a message key if the user exists
            if "message" in user_data:
                raise MontyCommandError(f"The profile for `{username}` was not found.")

            org_data: list[dict[str, Any]] = await self.fetch_data(
                user_data["organizations_url"],
                headers=GITHUB_REQUEST_HEADERS,
            )  # type: ignore
            orgs = [f"[{org['login']}](https://github.com/{org['login']})" for org in org_data]
            orgs_to_add = " | ".join(orgs)

            gists = user_data["public_gists"]

            # Forming blog link
            if re.match(r"^https?:\/\/", user_data["blog"]):  # Blog link is complete
                blog = user_data["blog"]
            elif user_data["blog"]:  # Blog exists but the link is not complete
                blog = f"https://{user_data['blog']}"
            else:
                blog = "No website link available."

            html_url = user_data["html_url"]
            embed = disnake.Embed(
                title=f"`{user_data['login']}`'s GitHub profile info",
                description=f"```{user_data['bio']}```\n" if user_data["bio"] else "",
                colour=disnake.Colour.blurple(),
                url=html_url,
                timestamp=fromisoformat(user_data["created_at"]),
            )
            embed.set_thumbnail(url=user_data["avatar_url"])
            embed.set_footer(text="Account created at")

            if user_data["type"] == "User":
                embed.add_field(
                    name="Followers",
                    value=f"[{user_data['followers']}]({user_data['html_url']}?tab=followers)",
                    inline=True,
                )
                embed.add_field(
                    name="Following",
                    value=f"[{user_data['following']}]({user_data['html_url']}?tab=following)",
                    inline=True,
                )

            embed.add_field(
                name="Public repos",
                value=f"[{user_data['public_repos']}]({user_data['html_url']}?tab=repositories)",
            )

            if user_data["type"] == "User":
                embed.add_field(
                    name="Gists",
                    value=f"[{gists}](https://gist.github.com/{quote_plus(username, safe='')})",
                )

                embed.add_field(
                    name=f"Organization{'s' if len(orgs) != 1 else ''}",
                    value=orgs_to_add if orgs else "No organizations.",
                )
            embed.add_field(name="Website", value=blog)

            components = [
                DeleteButton(ctx.author, initial_message=ctx.message),
                disnake.ui.Button(style=disnake.ButtonStyle.link, url=html_url, label="Go to Github"),
            ]
        await ctx.send(embed=embed, components=components)

    @github_group.command(name="repository", aliases=("repo",), root_aliases=("repo",))
    async def github_repo_info(self, ctx: commands.Context, *repository: str) -> None:
        """
        Fetches a repositories' GitHub information.

        The repository should look like `user/reponame` or `user reponame`.
        """
        repo_name: str
        if repository[0].count("/"):
            repo_name = repository[0]
        elif len(repository) >= 2:
            repo_name = "/".join(repository[:2])
        else:
            repo_name = ""

        if not repo_name or repo_name.count("/") > 1:
            args = " ".join(repository[:2])

            raise commands.BadArgument(
                "The repository should look like `user/reponame` or `user reponame`"
                + (f", not `{args}`." if "`" not in args and len(args) < 20 else ".")
            )
            return

        async with ctx.typing():
            repo_data: dict[str, Any] = await self.fetch_data(
                f"{GITHUB_API_URL}/repos/{quote(repo_name)}",
                headers=GITHUB_REQUEST_HEADERS,
            )  # type: ignore

            # There won't be a message key if this repo exists
            if "message" in repo_data:
                embed = disnake.Embed(
                    title=random.choice(responses.FAILURE_HEADERS),
                    description="The requested repository was not found.",
                    colour=responses.DEFAULT_FAILURE_COLOUR,
                )
                components = DeleteButton(ctx.author, initial_message=ctx.message)
                await ctx.send(embed=embed, components=components)
                return

        html_url = repo_data["html_url"]
        description = repo_data["description"]
        embed = disnake.Embed(
            title=repo_data["name"],
            colour=disnake.Colour.blurple(),
            url=html_url,
        )

        # If it's a fork, then it will have a parent key
        try:
            parent = repo_data["parent"]
            description += f"\n\nForked from [{parent['full_name']}]({parent['html_url']})"
        except KeyError:
            log.debug("Repository is not a fork.")

        repo_owner = repo_data["owner"]

        embed.set_author(
            name=repo_owner["login"],
            url=repo_owner["html_url"],
            icon_url=repo_owner["avatar_url"],
        )

        repo_created_at = fromisoformat(repo_data["created_at"]).astimezone(timezone.utc).strftime("%d/%m/%Y")
        last_pushed = fromisoformat(repo_data["pushed_at"]).astimezone(timezone.utc).strftime("%d/%m/%Y at %H:%M")

        embed.set_footer(
            text=(
                f"{repo_data['forks_count']} ⑂ "
                f"• {repo_data['stargazers_count']} ⭐ "
                f"• Created At {repo_created_at} "
                f"• Last Commit {last_pushed}"
            )
        )

        # mirrors have a mirror_url key. See google/skia as an example.
        if repo_data.get("mirror_url"):
            mirror_url = repo_data["mirror_url"]
            description += f"\n\nMirrored from <{mirror_url}>."

        embed.description = description

        components = [
            DeleteButton(ctx.author, initial_message=ctx.message),
            disnake.ui.Button(style=disnake.ButtonStyle.link, url=html_url, label="Go to Github"),
        ]

        await ctx.send(embed=embed, components=components)

    async def fetch_issues(
        self,
        number: int,
        repository: str,
        user: str,
        *,
        allow_discussions: bool = False,
        is_discussion: bool | None = None,
    ) -> IssueState | FetchError:
        """
        Retrieve an issue from a GitHub repository.

        Returns IssueState on success, FetchError on failure.
        """
        # shortcut directly to org-level discussions if special name
        is_org_level = user == "orgs"
        if is_org_level:
            is_discussion = True

        if not is_discussion:  # not a discussion, or uncertain
            url = ISSUE_ENDPOINT.format(user=user, repository=repository, number=number)
            json_data: dict[str, Any] = await self.fetch_data(url, headers=GITHUB_REQUEST_HEADERS)  # type: ignore

            if "message" in json_data:
                is_discussion = True  # if we got an error, assume it may be a discussion

        if is_discussion:
            # fetch with gql
            # no caching right now, and only enabled in the disnake guild
            if not allow_discussions:
                return FetchError(404, "Issue not found.")

            if is_org_level:
                if not self.gql_secondary:
                    return FetchError(404, "Issue not found.")
                # in this case, the url is "github.com/orgs/<org>/discussions/..."
                user = repository
                try:
                    json_data = await self.gql_secondary.execute_async(
                        ORG_DISCUSSION_REPO_GRAPHQL_QUERY,
                        variable_values={
                            "org": user,
                        },
                    )
                except (TransportError, TransportQueryError):
                    return FetchError(-1, "Issue not found.")

                json_repo = json_data["organization"]["organizationDiscussionsRepository"]
                if not json_repo:
                    return FetchError(404, "Issue not found.")
                repository = json_repo["name"]

            try:
                json_data = await self.gql.execute(
                    gql.GraphQLRequest(
                        DISCUSSION_GRAPHQL_QUERY,
                        variable_values={
                            "user": user,
                            "repository": repository,
                            "number": number,
                        },
                    )
                )
            except (TransportError, TransportQueryError):
                return FetchError(-1, "Issue not found.")

            json_data = json_data["repository"]["discussion"]

            # shuffle fields around to match issue json structure
            json_data["labels"] = (json_data.get("labels") or {}).get("nodes") or []

        # Since all pulls are issues, all of the data exists as a result of an issue request
        # This means that we don't need to make a second request, since the necessary data
        # of if the pull was merged or not is returned in the json body under pull_request.merged_at
        # If the 'pull_request' key is contained in the API response and there is no error code, then
        # we know that a PR has been requested and a call to the pulls API endpoint may be necessary
        # to get the desired information for the PR.
        if pull_data := json_data.get("pull_request"):
            issue_url = pull_data["html_url"]
            # When 'merged_at' is not None, this means that the state of the PR is merged
            if pull_data["merged_at"] is not None:
                emoji = constants.Emojis.pull_request_merged
            elif json_data["state"] == "closed":
                emoji = constants.Emojis.pull_request_closed
            elif json_data["draft"]:
                emoji = constants.Emojis.pull_request_draft
            else:
                emoji = constants.Emojis.pull_request_open
        elif is_discussion:
            issue_url = json_data["html_url"]
            if json_data.get("answer"):
                emoji = constants.Emojis.discussion_answered
            else:
                emoji = constants.Emojis.issue_draft
        else:
            # this is a definite issue and not a pull request, and should be treated as such
            issue_url = json_data["html_url"]
            if json_data.get("state") == "open":
                emoji = constants.Emojis.issue_open
            elif (reason := json_data.get("state_reason")) == "not_planned":
                emoji = constants.Emojis.issue_closed_unplanned
            elif reason == "completed":
                emoji = constants.Emojis.issue_closed_completed
            else:
                emoji = constants.Emojis.issue_closed

        return IssueState(
            user,
            repository,
            number,
            issue_url,
            json_data.get("title", ""),
            emoji,
            raw_json=json_data,
        )

    def format_embed_expanded_issue(
        self,
        issue: IssueState,
    ) -> disnake.Embed:
        """Given one issue, format an expanded embed with considerably more detail than usual."""
        if not isinstance(issue, IssueState):
            err = f"issue must be an instance of IssueState, not {type(issue)}"
            raise TypeError(err)
        if not issue.raw_json:
            raise ValueError("the provided issue does not have its raw json payload")

        # NOTE: the fields used here should be available in `DISCUSSION_GRAPHQL_QUERY` as well

        json_data = issue.raw_json
        embed = disnake.Embed(colour=disnake.Colour(0xFFFFFF))
        embed.set_author(
            name=json_data["user"]["login"],
            url=json_data["user"]["html_url"],
            icon_url=json_data["user"]["avatar_url"],
        )
        embed.title = f"{issue.emoji} [{issue.organisation}/{issue.repository}] {issue.title}"

        if json_data["labels"]:
            labels = ", ".join(sorted([label["name"] for label in json_data["labels"]]))
            if len(labels) > 1024:
                labels = labels[:1020] + "..."
            embed.add_field("Labels", labels)

        embed.url = issue.url
        embed.timestamp = fromisoformat(json_data["created_at"])
        embed.set_footer(text="Created ", icon_url=constants.Icons.github_avatar_url)

        body: str | None = json_data["body"]
        if body and not body.isspace():
            # escape wack stuff from the markdown
            embed.description = self.render_github_markdown(
                body, context=RenderContext(user=issue.organisation, repo=issue.repository)
            )
        if not body or body.isspace():
            embed.description = "*No description provided.*"
        return embed

    def format_embed(
        self,
        results: list[IssueState | FetchError] | list[IssueState],
        *,
        expand_one_issue: bool = False,
        show_errors_inline: bool = True,
    ) -> tuple[disnake.Embed, int, bool]:
        """Take a list of IssueState or FetchError and format a Discord embed for them."""
        description_list = []
        if (
            expand_one_issue
            and len(results) == 1
            and isinstance(issue := results[0], IssueState)
            and issue.raw_json is not None
        ):
            # show considerably more information about the issue if there is a single provided issue
            return (self.format_embed_expanded_issue(issue), 1, True)

        issue_count = 0
        for result in results:
            if isinstance(result, IssueState):
                description_list.append(f"{result.emoji} [(#{result.number}) {result.title}]({result.url})")
                issue_count += 1
            elif show_errors_inline:
                if isinstance(result, FetchError):
                    description_list.append(f":x: [{result.return_code}] {result.message}")
                else:
                    description_list.append("Something internal went wrong.")

        if not description_list:
            raise ValueError("must have at least one IssueState if show_errors_inline is enabled")

        resp = disnake.Embed(colour=constants.Colours.bright_green, description="\n".join(description_list))

        resp.set_author(name="GitHub")
        return resp, issue_count, False

    @github_group.group(name="issue", aliases=("pr", "pull"), invoke_without_command=True, case_insensitive=True)
    async def github_issue(
        self,
        ctx: commands.Context | disnake.CommandInteraction,
        numbers: commands.Greedy[int],
        repo: str,
        user: str | None = None,
    ) -> None:
        """Command to retrieve issue(s) from a GitHub repository."""
        if not user or not repo:
            user, repo = await self.fetch_user_and_repo(
                ctx.guild and ctx.guild.id if isinstance(ctx, commands.Context) else ctx.guild_id,
                user,
                repo,
            )  # type: ignore
            if not user or not repo:
                if not user:
                    if not repo:
                        # both are non-existant
                        raise commands.CommandError("Both a user and repo must be provided.")
                    # user is non-existant
                    raise commands.CommandError("No user provided, a user must be provided.")
                # repo is non-existant
                raise commands.CommandError("No repo provided, a repo must be provided.")
        # Remove duplicates while maintaining order
        issue_numbers = list(dict.fromkeys(numbers))

        # check if its empty, send help if it is
        if len(issue_numbers) == 0:
            assert isinstance(ctx, commands.Context)
            await invoke_help_command(ctx)
            return

        components = DeleteButton(
            ctx.author, initial_message=ctx.message if isinstance(ctx, commands.Context) else None
        )

        if len(issue_numbers) > MAXIMUM_ISSUES:
            embed = disnake.Embed(
                title=random.choice(responses.USER_INPUT_ERROR_REPLIES),
                color=responses.DEFAULT_FAILURE_COLOUR,
                description=f"Too many issues/PRs! (maximum of {MAXIMUM_ISSUES})",
            )
            await ctx.send(embed=embed, components=components)
            if isinstance(ctx, commands.Context):
                await invoke_help_command(ctx)
            return

        results = [await self.fetch_issues(number, repo, user) for number in issue_numbers]
        expand_one_issue = await self.bot.guild_has_feature(ctx.guild, constants.Feature.GITHUB_ISSUE_EXPAND)
        await ctx.send(embed=self.format_embed(results, expand_one_issue=expand_one_issue)[0], components=components)

    @github_group.command(name="ratelimit", aliases=("rl",), hidden=True)
    @commands.is_owner()
    async def ratelimits_command(self, ctx: commands.Context, refresh: bool = False) -> None:
        """Check the current RateLimits connected to GitHub."""
        embed = disnake.Embed(title="GitHub Ratelimits")
        if refresh:
            await self._fetch_and_update_ratelimits()

        use_inline = len(monty.utils.services.GITHUB_RATELIMITS) <= 18  # 25 fields, 3 per line, 1 for the seperator.
        for i, (resource_name, rate_limit) in enumerate(monty.utils.services.GITHUB_RATELIMITS.items()):
            embed_value = ""
            for name, value in attrs.asdict(rate_limit).items():
                embed_value += f"**`{name}`**: {value}\n"
            embed.add_field(name=resource_name, value=embed_value, inline=use_inline)

            # add a "newline" after every 3 fields
            if use_inline and i % 3 == 2:
                embed.add_field("", "", inline=False)

        if len(embed.fields) == 0 or random.randint(0, 3) == 0:
            embed.set_footer(text="GitHub moment.")
        await ctx.send(
            embed=embed,
            components=DeleteButton(allow_manage_messages=False, initial_message=ctx.message, user=ctx.author),
        )

    async def fetch_default_user(self, guild_id: int) -> str | None:
        """
        Get the default GitHub user in the context of the provided Message.

        Right now this only returns the default user for the message's guild.
        """
        try:
            default_user, _ = await self.fetch_user_and_repo(guild_id)
        except commands.UserInputError:
            return None
        return default_user

    async def extract_issues_from_content(
        self,
        content: str,
        *,
        guild_id: int = None,
        extract_full_links: bool = False,
    ) -> list[FoundIssue]:
        """Extract issues in a message into FoundIssues."""
        issues: list[FoundIssue] = []
        default_user: str | None = ""
        stripped_content = remove_codeblocks(content)

        if extract_full_links:
            # this is hacky, but refactored in #228
            links = extract_urls(stripped_content)
            matches = itertools.chain(
                AUTOMATIC_REGEX.finditer(stripped_content),
                filter(None, map(GITHUB_ISSUE_LINK_REGEX.fullmatch, links)),
            )
        else:
            matches = itertools.chain(AUTOMATIC_REGEX.finditer(stripped_content))
        for match in matches:
            fragment = ""
            if match.re is GITHUB_ISSUE_LINK_REGEX:
                source_format = IssueSourceFormat.direct_github_url
                url = yarl.URL(match[0])
                fragment = url.fragment  # used to match for comments later
            else:
                # match.re is AUTOMATIC_REGEX, which doesn't require special handling right now
                source_format = IssueSourceFormat.github_form_with_repo
                url = None

            repo = match.group("repo").lower()
            if not (org := match.group("org")):
                if default_user == "" and guild_id:
                    default_user = await self.fetch_default_user(guild_id)
                if default_user is None:
                    continue
                org = default_user
                repos = await self.fetch_repos(org)
                if repo not in repos:
                    continue
                repo = repos[repo]

            issues.append(
                FoundIssue(
                    org,
                    repo,
                    match.group("number"),
                    source_format=source_format,
                    url_fragment=fragment,
                    user_url=str(url) if url is not None else None,
                    # use groupdict since this group only exists on one of the two regexes
                    is_discussion=match.groupdict().get("type") == "discussions",
                )
            )

        # return a de-duped list
        return list(dict.fromkeys(issues, None))

    def get_current_button_expansion_state(self, custom_id: str) -> bool:
        """Get whether the issue is currently expanded or collapsed."""
        match = EXPAND_ISSUE_CUSTOM_ID_REGEX.fullmatch(custom_id)
        if not match:
            raise ValueError("Invalid custom_id provided.")
        return match.group("current_state") == "1"

    def get_expand_button(
        self,
        issues: list[IssueState],
        *,
        is_expanded: bool = False,
        user_id: int,
    ) -> disnake.ui.Button | None:
        """Create a new expand button based on the provided issue, if there is only one issue."""
        if len(issues) != 1:
            return None
        issue = issues[0]
        return disnake.ui.Button(
            style=disnake.ButtonStyle.primary,
            label="Show less" if is_expanded else "Show more",
            custom_id=EXPAND_ISSUE_CUSTOM_ID_FORMAT.format(
                user_id=user_id,
                state=int(is_expanded),
                org=issue.organisation,
                repo=issue.repository,
                num=issue.number,
            ),
        )

    @commands.Cog.listener("on_button_click")
    async def swap_embed_state(self, inter: disnake.MessageInteraction) -> None:
        """Swap the embed state for a larger or smaller embed."""
        # n.b. data integrity is to be managed by any method that edits this message.
        # ensuring this button has the correct ID and only shows up on messages with one issue is vital.
        if not inter.data.custom_id.startswith(EXPAND_ISSUE_CUSTOM_ID_PREFIX):
            return

        match = EXPAND_ISSUE_CUSTOM_ID_REGEX.fullmatch(inter.data.custom_id)
        if not match:
            await inter.response.send_message("Sorry, something went wrong.", ephemeral=True)
            err = f"github issue toggle did not match the regex: {inter.data.custom_id}"
            raise ValueError(err)

        # check the user
        is_expanded = int(match.group("current_state"))
        original_user_id = int(match.group("user_id"))

        is_different_author = original_user_id != inter.author.id
        can_swap_embed = not is_different_author or inter.permissions.manage_messages

        # if the issue is already expanded and not OP (or mod), ignore the interaction
        if is_expanded and not can_swap_embed:
            await inter.response.send_message("Sorry, but you cannot collapse this issue!", ephemeral=True)
            return

        issue = FoundIssue(
            match.group("org"),
            match.group("repo"),
            match.group("number"),
            source_format=IssueSourceFormat.monty_swap_state_button,
        )
        found_issue = await self.fetch_issues(
            int(issue.number),
            issue.repository,
            issue.organisation,  # type: ignore
            allow_discussions=True,  # if we have a discussion linked it was enabled at some point
        )
        embed, *_ = self.format_embed([found_issue], expand_one_issue=not is_expanded)

        # send the embed in a new message
        if not is_expanded and is_different_author:
            await inter.response.send_message(embed=embed, ephemeral=True)
            return

        new_custom_id = EXPAND_ISSUE_CUSTOM_ID_FORMAT.format(
            user_id=original_user_id,
            state=int(not is_expanded),
            org=issue.organisation,
            repo=issue.repository,
            num=issue.number,
        )

        rows = disnake.ui.ActionRow.rows_from_message(inter.message)
        for row in rows:
            for comp in row:
                if comp.custom_id == inter.data.custom_id:
                    comp.custom_id = new_custom_id
                    if is_expanded:
                        comp.label = "Show more"  # type: ignore
                    else:
                        comp.label = "Show less"  # type: ignore
                    break

        await inter.response.edit_message(embed=embed, components=rows)

    async def handle_issue_comment(
        self, message: disnake.Message | disnake.Interaction, issues: list[FoundIssue]
    ) -> None:
        """Expand an issue or pull request comment."""
        comments = []
        components = []

        for issue in issues:
            frag = issue.url_fragment
            assert frag

            # figure out which endpoint we want to use
            if frag.startswith("issue-"):
                # in a perfect world we'd show the full issue display, and fetch the issue endpoint
                # while we don't live in a perfect world we're going to make the necessary convoluted code
                # to actually loop back anyways

                # github, why is this fragment even a thing?
                fetched_issue = await self.fetch_issues(
                    int(issue.number),
                    issue.repository,
                    issue.organisation,  # type: ignore
                )
                if isinstance(fetched_issue, FetchError):
                    continue
                comments.append(self.format_embed_expanded_issue(fetched_issue))
                components.append(
                    disnake.ui.Button(
                        url=fetched_issue.raw_json["html_url"],  # type: ignore
                        label="View comment",
                    )
                )
                continue

            expected_url = issue.user_url
            assert expected_url

            comment: dict[str, Any]
            created_at_key = "created_at"
            if frag.startswith("discussioncomment-"):
                global_id = self._format_github_global_id(
                    "DC",
                    # repository ID; doesn't actually appear to
                    # be necessary yet, but this may change in the future
                    0,
                    # comment ID
                    int(frag.removeprefix("discussioncomment-")),
                )

                try:
                    json_data = await self.gql.execute(
                        gql.GraphQLRequest(
                            DISCUSSION_COMMENT_GRAPHQL_QUERY,
                            variable_values={
                                "id": global_id,
                            },
                        )
                    )
                except (TransportError, TransportQueryError) as e:
                    log.warning("encountered error fetching discussion comment: %s", e)
                    continue

                comment = json_data["node"]

            else:
                if frag.startswith("issuecomment-"):
                    endpoint = ISSUE_COMMENT_ENDPOINT.format(
                        user=issue.organisation,
                        repository=issue.repository,
                        comment_id=frag.removeprefix("issuecomment-"),
                    )
                elif frag.startswith("pullrequestreview-"):
                    endpoint = PULL_REVIEW_ENDPOINT.format(
                        user=issue.organisation,
                        repository=issue.repository,
                        number=issue.number,
                        review_id=frag.removeprefix("pullrequestreview-"),
                    )
                    created_at_key = "submitted_at"  # thank you github, very cool
                elif frag.startswith("discussion_r"):
                    endpoint = PULL_REVIEW_COMMENT_ENDPOINT.format(
                        user=issue.organisation,
                        repository=issue.repository,
                        comment_id=frag.removeprefix("discussion_r"),
                    )
                elif re.fullmatch(r"r\d+", frag):
                    # same as the one above
                    endpoint = PULL_REVIEW_COMMENT_ENDPOINT.format(
                        user=issue.organisation,
                        repository=issue.repository,
                        comment_id=frag.removeprefix("r"),
                    )
                    # Linking comments from the "Files" tab of PRs gets you a link like
                    # `pull/1234/files#r12345678`; this is equivalent to the link from the
                    # main "Conversation" tab, which looks like `pull/1234#discussion_r12345678`.
                    # The API always returns links in the latter format, so adjust the user-provided
                    # url here accordingly for the check below.
                    expected_url = yarl.URL(expected_url)
                    expected_url = expected_url.with_path(expected_url.path.rstrip("/files"))
                    expected_url = expected_url.with_fragment(f"discussion_{frag}")
                    expected_url = str(expected_url)
                else:
                    continue

                comment = await self.fetch_data(endpoint, as_text=False)  # type: ignore
                if "message" in comment:
                    log.warning("encountered error fetching %s: %s", endpoint, comment)
                    continue

            # assert the url was not tampered with
            if expected_url != (html_url := comment["html_url"]):
                # this is a warning as its the best way I currently have to track how often the wrong url is used
                log.warning("[comment autolink] issue url %s does not match comment url %s", issue.user_url, html_url)
                # continue  # FIXME: disabled for now, since it messes with `github.com/orgs/<org>/discussions`

            body = self.render_github_markdown(comment["body"])
            e = disnake.Embed(
                url=html_url,
                description=body,
            )

            author = comment["user"]
            e.set_author(
                name=author["login"],
                icon_url=author["avatar_url"],
                url=author["html_url"],
            )

            e.set_footer(text=f"Comment on {issue.organisation}/{issue.repository}#{issue.number}")

            e.timestamp = fromisoformat(comment[created_at_key])

            comments.append(e)
            components.append(disnake.ui.Button(url=comment["html_url"], label="View comment"))

        if not comments:
            return

        if isinstance(message, disnake.Message):
            reply_method = message.reply
        elif isinstance(message, disnake.Interaction):
            reply_method = message.send
        else:
            raise RuntimeError("unreachable")

        if len(comments) > 4:
            await reply_method(
                "Only 4 comments can be expanded at a time. Please send with only four comments if you would like"
                " them to be expanded!",
                components=DeleteButton(message.author),
                allowed_mentions=disnake.AllowedMentions(replied_user=False),
            )
            return

        if isinstance(message, disnake.Message):
            if message.guild and message.channel.permissions_for(message.guild.me).manage_messages:
                scheduling.create_task(suppress_embeds(self.bot, message))

        if len(comments) > 1:
            for num, component in enumerate(components, 1):
                suffix = get_num_suffix(num)
                # current implemenation does allow mixing comments and actual issues
                # this will be wrong in that case. Oh well.
                component.label = f"View {num}{suffix} comment"

        components.insert(0, DeleteButton(message.author))
        await reply_method(
            embeds=comments,
            components=components,
            allowed_mentions=disnake.AllowedMentions(replied_user=False),
        )

    @commands.Cog.listener("on_message")
    async def on_message_automatic_issue_link(
        self, message: disnake.Message | disnake.ApplicationCommandInteraction, content: str = None
    ) -> None:
        """
        Automatic issue linking.

        Listener to retrieve issue(s) from a GitHub repository using automatic linking if matching <org>/<repo>#<issue>.
        """
        if message.author.bot:
            return

        if isinstance(message, disnake.Message):
            if not message.guild:
                return

            config = await self.bot.ensure_guild_config(message.guild.id)
            if not config.github_issue_linking:
                return

            if message.guild.me:
                perms = message.channel.permissions_for(message.guild.me)
                if isinstance(message.channel, disnake.Thread):
                    has_perm = perms.send_messages_in_threads
                else:
                    has_perm = perms.send_messages
                if not has_perm:
                    return
            else:
                perms = disnake.Permissions.private_channel()

            extract_full_links = await self.bot.guild_has_feature(message.guild, Feature.GITHUB_ISSUE_LINKS)
            guild_id = message.guild.id
            guild_has_github_comment_linking_enabled = config.github_comment_linking
            issues = await self.extract_issues_from_content(
                message.content,
                guild_id=guild_id,
                extract_full_links=extract_full_links,
            )
        elif isinstance(message, disnake.ApplicationCommandInteraction):
            # HACK
            guild_id = message.guild_id  # type: ignore
            perms = message.app_permissions
            extract_full_links = True
            guild_has_github_comment_linking_enabled = True  # we check the feature later

            issues = await self.extract_issues_from_content(
                content or "",
                guild_id=guild_id,
                extract_full_links=extract_full_links,
            )
        else:
            raise RuntimeError("unreachable")

        # no issues found, return early
        if not issues:
            return

        if issue_comments := list(filter(lambda issue: issue.url_fragment, issues)):
            # if there are issue comments found, we do not want to expand the entire issue
            # we also only want to expand the issue if the feature is enabled
            # AND both options of the guild configuration are enabled
            if guild_has_github_comment_linking_enabled and await self.bot.guild_has_feature(
                guild_id, Feature.GITHUB_COMMENT_LINKS
            ):
                await self.handle_issue_comment(message, issue_comments)
            return

        links: list[IssueState] = []
        log.trace(f"Found {issues = }")

        if len(issues) > MAXIMUM_ISSUES:
            # must be handled here due to local side-effect, for now
            embed = disnake.Embed(
                title=random.choice(responses.USER_INPUT_ERROR_REPLIES),
                color=responses.DEFAULT_FAILURE_COLOUR,
                description=f"Too many issues/PRs! (maximum of {MAXIMUM_ISSUES})",
            )

            components = [DeleteButton(message.author)]
            if isinstance(message, disnake.Message):
                response = await message.channel.send(embed=embed, components=components)
                self.autolink_cache.set(message.id, (response, issues))
            elif isinstance(message, disnake.ApplicationCommandInteraction):
                await message.send(embed=embed, ephemeral=True)
            return

        total_pre_expanded = 0
        for repo_issue in issues:
            if repo_issue.organisation is None:
                continue

            result = await self.fetch_issues(
                int(repo_issue.number),
                repo_issue.repository,
                repo_issue.organisation,
                allow_discussions=await self.bot.guild_has_feature(guild_id, Feature.GITHUB_DISCUSSIONS),
                is_discussion=repo_issue.is_discussion,
            )
            if isinstance(result, IssueState):
                links.append(result)
                if repo_issue.source_format is IssueSourceFormat.direct_github_url:
                    total_pre_expanded += 1

        # for now, we do not expand when there is more than 1 pre-expanded image link
        if total_pre_expanded > 1:
            return

        if not links:
            return

        if len(links) == 1 and issues[0].source_format is IssueSourceFormat.direct_github_url:
            if perms.manage_messages and isinstance(message, disnake.Message):
                scheduling.create_task(suppress_embeds(self.bot, message))
            allow_expand = True
            allow_pre_expanded = True
        else:
            allow_expand = await self.bot.guild_has_feature(guild_id, Feature.GITHUB_ISSUE_EXPAND)
            allow_pre_expanded = False

        embed, issue_count, was_expanded = self.format_embed(links, expand_one_issue=allow_pre_expanded)
        log.debug(f"Sending GitHub issues to {message.channel} in guild {message.guild}.")
        components: list[disnake.ui.Button] = [DeleteButton(message.author)]
        if allow_expand:
            button = self.get_expand_button(
                links,
                user_id=message.author.id,
                is_expanded=was_expanded,
            )
            if button:
                components.append(button)

        if isinstance(message, disnake.ApplicationCommandInteraction):
            await message.send(embed=embed, components=components)
        else:
            response = await message.reply(
                embed=embed,
                components=components,
                allowed_mentions=disnake.AllowedMentions(replied_user=False),
            )
            self.autolink_cache.set(message.id, (response, issues))

    @commands.Cog.listener("on_message_edit")
    async def on_message_edit_automatic_issue_link(self, before: disnake.Message, after: disnake.Message) -> None:
        """Update the list of messages if the original message was edited."""
        if before.content == after.content:
            return

        if not after.guild:
            return

        try:
            sent_msg, before_issues = self.autolink_cache[after.id]
        except KeyError:
            return

        after_issues = await self.extract_issues_from_content(
            after.content,
            guild_id=after.guild.id,
            extract_full_links=await self.bot.guild_has_feature(after.guild, Feature.GITHUB_ISSUE_LINKS),
        )

        # if a user provides too many issues here, just forgo it
        after_issues = after_issues[:MAXIMUM_ISSUES]

        if before_issues == after_issues:
            return

        if not after_issues:
            # while we could delete the issue response, I don't think its necessary
            # there is a delete button on it, and anyone who has perms and
            # wants to delete it can press the button
            # we're also still keeping the message in the cache for the time being
            # as I don't see a reason to remove it
            self.autolink_cache.set(after.id, (sent_msg, []))
            # the one thing here is that we're keeping old functionality
            # messages were able to be edited to have their issue links removed
            # and we should continue to support that.
            return

        links: list[IssueState] = []
        total_pre_expanded = 0
        for repo_issue in after_issues:
            if repo_issue.organisation is None:
                continue

            result = await self.fetch_issues(
                int(repo_issue.number),
                repo_issue.repository,
                repo_issue.organisation,
                allow_discussions=await self.bot.guild_has_feature(after.guild.id, Feature.GITHUB_DISCUSSIONS),
                is_discussion=repo_issue.is_discussion,
            )
            if isinstance(result, IssueState):
                links.append(result)
                if repo_issue.source_format is IssueSourceFormat.direct_github_url:
                    total_pre_expanded += 1

        if not links:
            # see above comments
            return

        allow_expand = await self.bot.guild_has_feature(after.guild, Feature.GITHUB_ISSUE_EXPAND)

        # update the components
        is_expanded = False
        # get existing button
        rows = disnake.ui.ActionRow.rows_from_message(sent_msg)
        if allow_expand:
            for row in rows:
                for comp in row:
                    if comp.custom_id and comp.custom_id.startswith(EXPAND_ISSUE_CUSTOM_ID_PREFIX):
                        # get the current state if its already expanded
                        is_expanded = self.get_current_button_expansion_state(comp.custom_id)
                        row.remove_item(comp)
                        button = self.get_expand_button(links, is_expanded=is_expanded, user_id=after.author.id)
                        if button:
                            row.append_item(button)

        embed, *_ = self.format_embed(links, expand_one_issue=is_expanded)
        try:
            await sent_msg.edit(embed=embed, components=rows)
        except disnake.HTTPException:
            del self.autolink_cache[after.id]
            return

        # update the cache time
        self.autolink_cache.set(after.id, (sent_msg, after_issues))

    @commands.Cog.listener("on_message_delete")
    async def on_message_delete(self, message: disnake.Message) -> None:
        """Clear the message from the cache."""
        # todo: refactor the cache to prune itself *somehow*
        try:
            del self.autolink_cache[message.id]
        except KeyError:
            pass

    @commands.slash_command()
    async def github(self, inter: disnake.ApplicationCommandInteraction, arg: str) -> None:
        """
        View information about an issue, pull, discussion, or comment on GitHub.

        Parameters
        ----------
        arg: Can be a org/repo#number, a link to an issue or issue comment, and more.
        """
        await self.on_message_automatic_issue_link(inter, content=arg)
        if not inter.response.is_done():
            raise commands.BadArgument(
                f"{arg} could not be converted to a user, repo, combination, or link to a comment, pull, issue, or"
                " other type"
            )


def setup(bot: Monty) -> None:
    """Load the GithubInfo cog."""
    bot.add_cog(GithubInfo(bot))<|MERGE_RESOLUTION|>--- conflicted
+++ resolved
@@ -228,17 +228,13 @@
     def __init__(self, bot: Monty) -> None:
         self.bot = bot
 
-<<<<<<< HEAD
-        self.gql = self._create_gql_client(GITHUB_REQUEST_HEADERS)
-        if constants.Tokens.github_secondary:
-            self.gql_secondary = self._create_gql_client(GITHUB_REQUEST_HEADERS_SECONDARY)
+        self.gql_client = self._create_gql_client(GITHUB_REQUEST_HEADERS)
+        if constants.Auth.github_secondary:
+            self.gql_client_secondary = self._create_gql_client(GITHUB_REQUEST_HEADERS_SECONDARY)
+            # session will be created in cog_load
         else:
+            self.gql_client_secondary = None
             self.gql_secondary = None
-=======
-        transport = AIOHTTPTransport(url="https://api.github.com/graphql", timeout=20, headers=GITHUB_REQUEST_HEADERS)
-
-        self.gql_client = gql.Client(transport=transport, fetch_schema_from_transport=True)
->>>>>>> 0ac22152
 
         # this is a memory cache for most requests, but a redis cache will be used for the list of repos
         self.autolink_cache: cachingutils.MemoryCache[int, tuple[disnake.Message, list[FoundIssue]]] = (
@@ -257,23 +253,19 @@
         await self._fetch_and_update_ratelimits()
 
         # todo: cache the schema in redis and load from there
-<<<<<<< HEAD
-        async with self.gql:
-            pass
-        if self.gql_secondary:
-            async with self.gql_secondary:
-                pass
-
-    def _create_gql_client(self, headers: Dict[str, str]) -> gql.Client:
-        transport = AIOHTTPTransport(url="https://api.github.com/graphql", timeout=20, headers=headers, ssl=True)
-        return gql.Client(transport=transport, fetch_schema_from_transport=True)
-=======
         self.gql = await self.gql_client.connect_async(reconnecting=True)
+        if self.gql_client_secondary:
+            self.gql_secondary = await self.gql_client_secondary.connect_async(reconnecting=True)
 
     def cog_unload(self) -> None:
         """Close gql session upon unloading cog."""
         scheduling.create_task(self.gql_client.close_async(), name="gql client close")
->>>>>>> 0ac22152
+        if self.gql_client_secondary:
+            scheduling.create_task(self.gql_client_secondary.close_async(), name="gql client close")
+
+    def _create_gql_client(self, headers: dict[str, str]) -> gql.Client:
+        transport = AIOHTTPTransport(url="https://api.github.com/graphql", timeout=20, headers=headers, ssl=True)
+        return gql.Client(transport=transport, fetch_schema_from_transport=True)
 
     async def _fetch_and_update_ratelimits(self) -> None:
         # this is NOT using fetch_data because we need to check the status code.
@@ -612,11 +604,13 @@
                 # in this case, the url is "github.com/orgs/<org>/discussions/..."
                 user = repository
                 try:
-                    json_data = await self.gql_secondary.execute_async(
-                        ORG_DISCUSSION_REPO_GRAPHQL_QUERY,
-                        variable_values={
-                            "org": user,
-                        },
+                    json_data = await self.gql_secondary.execute(
+                        gql.GraphQLRequest(
+                            ORG_DISCUSSION_REPO_GRAPHQL_QUERY,
+                            variable_values={
+                                "org": user,
+                            },
+                        )
                     )
                 except (TransportError, TransportQueryError):
                     return FetchError(-1, "Issue not found.")
