import enum
import itertools
import random
import re
from dataclasses import dataclass
from datetime import timedelta, timezone
from typing import Any, Dict, List, NamedTuple, Optional, Tuple, TypeVar, Union, overload
from urllib.parse import quote, quote_plus

import attrs
import cachingutils
import cachingutils.redis
import disnake
import gql
import gql.client
import mistune
import yarl
from disnake.ext import commands
from gql.transport.aiohttp import AIOHTTPTransport
from gql.transport.exceptions import TransportError, TransportQueryError

import monty.utils.services
from monty import constants
from monty.bot import Monty
from monty.constants import Feature
from monty.log import get_logger
from monty.utils import scheduling
from monty.utils.caching import redis_cache
from monty.utils.extensions import invoke_help_command
from monty.utils.helpers import fromisoformat, get_num_suffix
from monty.utils.markdown import DiscordRenderer, remove_codeblocks
from monty.utils.messages import DeleteButton, extract_urls, suppress_embeds
from monty.utils.services import GITHUB_REQUEST_HEADERS


KT = TypeVar("KT")
VT = TypeVar("VT")

BAD_RESPONSE = {
    404: "Object not located! Please enter a valid number!",
}


GITHUB_API_URL = "https://api.github.com"

RATE_LIMIT_ENDPOINT = f"{GITHUB_API_URL}/rate_limit"
ORG_REPOS_ENDPOINT = f"{GITHUB_API_URL}/orgs/{{org}}/repos?per_page=100&type=public"
USER_REPOS_ENDPOINT = f"{GITHUB_API_URL}/users/{{user}}/repos?per_page=100&type=public"
ISSUE_ENDPOINT = f"{GITHUB_API_URL}/repos/{{user}}/{{repository}}/issues/{{number}}"
PR_ENDPOINT = f"{GITHUB_API_URL}/repos/{{user}}/{{repository}}/pulls/{{number}}"
LIST_PULLS_ENDPOINT = f"{GITHUB_API_URL}/repos/{{user}}/{{repository}}/pulls?per_page=100"
LIST_ISSUES_ENDPOINT = f"{GITHUB_API_URL}/repos/{{user}}/{{repository}}/issues?per_page=100"
ISSUE_COMMENT_ENDPOINT = f"{GITHUB_API_URL}/repos/{{user}}/{{repository}}/issues/comments/{{comment_id}}"
PULL_REVIEW_COMMENT_ENDPOINT = f"{GITHUB_API_URL}/repos/{{user}}/{{repository}}/pulls/comments/{{comment_id}}"


# Maximum number of issues in one message
MAXIMUM_ISSUES = 6

# webhooks owned by this application that aren't the following
# id (as that would be an interaction response) will relay autolinkers
CROSSCHAT_BOT = 931285254319247400

# Regex used when looking for automatic linking in messages
# regex101 of current regex https://regex101.com/r/V2ji8M/6
AUTOMATIC_REGEX = re.compile(
    r"((?P<org>[a-zA-Z0-9][a-zA-Z0-9\-]{1,39})\/)?(?P<repo>[\w\-\.]{1,100})#(?P<number>[0-9]+)"
)

GITHUB_ISSUE_LINK_REGEX = re.compile(
    r"https?:\/\/github.com\/(?P<org>[a-zA-Z0-9][a-zA-Z0-9\-]{1,39})\/(?P<repo>[\w\-\.]{1,100})\/"
    r"(?P<type>issues|pull|discussions)\/(?P<number>[0-9]+)[^\s]*"
)


# eventually these will replace the above
EXPAND_ISSUE_CUSTOM_ID_PREFIX = "gh:issue-expand-v1:"
EXPAND_ISSUE_CUSTOM_ID_FORMAT = EXPAND_ISSUE_CUSTOM_ID_PREFIX + r"{user_id}:{state}:{org}/{repo}#{num}"
EXPAND_ISSUE_CUSTOM_ID_REGEX = re.compile(
    re.escape(EXPAND_ISSUE_CUSTOM_ID_PREFIX)
    # 1 is expanded, 0 is collapsed
    + r"(?P<user_id>[0-9]+):(?P<current_state>0|1):"
    r"(?P<org>[a-zA-Z0-9][a-zA-Z0-9\-]{1,39})\/(?P<repo>[\w\-\.]{1,100})#(?P<number>[0-9]+)"
)

DISCUSSION_GRAPHQL_QUERY = gql.gql("""
    query getDiscussion($user: String!, $repository: String!, $number: Int!) {
        repository(followRenames: true, owner: $user, name: $repository) {
            discussion(number: $number) {
                id
                html_url: url
                title
                body
                created_at: createdAt
                user: author {
                    login
                    html_url: url
                    avatar_url: avatarUrl
                }
                labels(first: 20) {
                    nodes {
                        name
                    }
                }
                answer {
                    id
                }
            }
        }
    }
""")

log = get_logger(__name__)


class RepoTarget(NamedTuple):
    """Used for the repo and user injection."""

    user: str
    repo: str


class RenderContext(NamedTuple):
    """Context provided to the rendering method."""

    user: str
    repo: Optional[str] = None

    @property
    def html_url(self) -> str:
        """Provide the html_url to whatever this ends up targetting."""
        url = f"https://github.com/{self.user}/"
        if self.repo:
            url += f"{self.repo}/"
        return url


class IssueSourceFormat(enum.IntEnum):
    github_form_with_repo = enum.auto()  # DisnakeDev/disnake#459
    direct_github_url = enum.auto()  # https://github.com/DisnakeDev/disnake/issues/459
    monty_swap_state_button = enum.auto()  # see EXPAND_ISSUE_CUSTOM_ID_PREFIX


@dataclass
class FoundIssue:
    """Dataclass representing an issue found by the regex."""

    organisation: Optional[str]
    repository: str
    number: str
    source_format: IssueSourceFormat
    url_fragment: str = ""
    user_url: Optional[str] = None
    is_discussion: Optional[bool] = None  # `None` means uncertain

    def __hash__(self) -> int:
        return hash((self.organisation, self.repository, self.number))


@dataclass
class FetchError:
    """Dataclass representing an error while fetching an issue."""

    return_code: int
    message: str


@dataclass
class IssueState:
    """Dataclass representing the state of an issue."""

    organisation: str
    repository: str
    number: int
    url: str
    title: str
    emoji: str
    raw_json: Optional[dict[str, Any]] = None


class GithubInfo(commands.Cog, name="GitHub Information", slash_command_attrs={"dm_permission": False}):
    """Fetches info from GitHub."""

    def __init__(self, bot: Monty) -> None:
        self.bot = bot

        transport = AIOHTTPTransport(
            url="https://api.github.com/graphql", timeout=20, headers=GITHUB_REQUEST_HEADERS, ssl=True
        )

        self.gql = gql.Client(transport=transport, fetch_schema_from_transport=True)

        # this is a memory cache for most requests, but a redis cache will be used for the list of repos
        self.autolink_cache: cachingutils.MemoryCache[int, Tuple[disnake.Message, List[FoundIssue]]] = (
            cachingutils.MemoryCache(timeout=600)
        )

        self.guilds: Dict[str, str] = {}

    async def cog_load(self) -> None:
        """
        Run initial fetch commands upon loading.

        Sync the Ratelimit object, and more.
        Fetch the graphQL schema from GitHub.
        """
        await self._fetch_and_update_ratelimits()

        # todo: cache the schema in redis and load from there
        async with self.gql:
            pass

    async def _fetch_and_update_ratelimits(self) -> None:
        # this is NOT using fetch_data because we need to check the status code.
        async with self.bot.http_session.get(RATE_LIMIT_ENDPOINT, headers=GITHUB_REQUEST_HEADERS) as r:
            if r.status != 200:
                # the Rate_limit endpoint is not ratelimited
                if r.status == 403:
                    return

            data = await r.json()

        monty.utils.services.update_github_ratelimits_from_ratelimit_page(data)  # type: ignore

    async def fetch_guild_to_org(self, guild_id: int) -> Optional[str]:
        """Fetch the org that matches to a specific guild_id."""
        guild_config = await self.bot.ensure_guild_config(guild_id)
        return guild_config and guild_config.github_issues_org

    async def fetch_data(
        self, url: str, *, method: str = "GET", as_text: bool = False, **kw
    ) -> Union[dict[str, Any], str, list[Any], Any]:
        """Fetch the data from GitHub. Shortcut method to not require multiple context managers."""
        if "headers" in kw:
            og = kw["headers"]
            kw["headers"] = GITHUB_REQUEST_HEADERS.copy()
            kw["headers"].update(og)
        else:
            kw["headers"] = GITHUB_REQUEST_HEADERS.copy()

        method = method.upper().strip()
        async with self.bot.http_session.request(method, url, **kw) as r:
            monty.utils.services.update_github_ratelimits_on_request(r)
            if as_text:
                return await r.text()
            else:
                return await r.json()

    def render_github_markdown(self, body: str, *, context: RenderContext = None, limit: int = 2700) -> str:
        """Render GitHub Flavored Markdown to Discord flavoured markdown."""
        url_prefix = context and context.html_url
        markdown = mistune.create_markdown(
            escape=False,
            renderer=DiscordRenderer(repo=url_prefix),
            plugins=[
                "strikethrough",
                "task_lists",
                "url",
            ],
        )
        body = markdown(body) or ""

        if len(body) > limit:
            return body[: limit - 3] + "..."

        return body

    @redis_cache(
        "github-user-repos",
        key_func=lambda user: user,
        timeout=timedelta(hours=8),
        include_posargs=[1],
        include_kwargs=["user"],
        allow_unset=True,
    )
    async def fetch_repos(self, user: str) -> dict[str, str]:
        """Returns the first 100 repos for a user, a dict format."""
        url = ORG_REPOS_ENDPOINT.format(org=user)
        resp: list[Any] = await self.fetch_data(url, use_cache=False)  # type: ignore
        if isinstance(resp, dict) and resp.get("message"):
            url = USER_REPOS_ENDPOINT.format(user=user)
            resp: list[Any] = await self.fetch_data(url, use_cache=False)  # type: ignore

        repos = {}
        for repo in resp:
            name = repo["name"]
            repos[name.lower()] = name

        return repos

    @overload
    async def fetch_user_and_repo(  # noqa: D102
        self,
        inter: Union[disnake.CommandInteraction, disnake.Message],
        repo: Optional[str] = None,
        user: Optional[str] = None,
    ) -> tuple[Optional[str], Optional[str]]: ...

    @overload
    async def fetch_user_and_repo(  # noqa: D102
        self,
        inter: Union[disnake.CommandInteraction, disnake.Message],
        repo: str,
        user: Optional[str] = None,
    ) -> RepoTarget: ...

    async def fetch_user_and_repo(  # type: ignore
        self,
        inter: Union[disnake.CommandInteraction, disnake.Message],
        repo: Optional[str] = None,
        user: Optional[str] = None,
    ) -> RepoTarget:
        """
        Adds a user and repo parameter to all slash commands.

        Parameters
        ----------
        user: The user to get repositories for.
        repo: The repository to fetch.
        """
        # todo: get from the database
        guild_id = inter.guild_id if isinstance(inter, disnake.Interaction) else (inter.guild and inter.guild.id)
        if guild_id:
            user = user or await self.fetch_guild_to_org(guild_id)

        if not user:
            raise commands.UserInputError("user must be provided or configured for this guild." if guild_id else ".")

        return RepoTarget(user, repo)  # type: ignore

    # this should be a decorator but the typing is a bit scuffed on it right now
    commands.register_injection(fetch_user_and_repo)

    @commands.group(name="github", aliases=("gh", "git"), invoke_without_command=True)
    @commands.cooldown(3, 20, commands.BucketType.user)
    async def github_group(self, ctx: commands.Context, user_or_repo: str = "") -> None:
        """Commands for finding information related to GitHub."""
        if not user_or_repo:
            await invoke_help_command(ctx)
            return
        # simplified repo or user syntax here
        if user_or_repo.count("/") > 0:
            await self.github_repo_info(ctx, user_or_repo)
            return
        else:
            await self.github_user_info(ctx, user_or_repo)
            return

    @github_group.command(name="user", aliases=("userinfo",))
    async def github_user_info(self, ctx: commands.Context, username: str) -> None:
        """Fetches a user's GitHub information."""
        async with ctx.typing():
            user_data: dict[str, Any] = await self.fetch_data(
                f"{GITHUB_API_URL}/users/{quote_plus(username)}",
                headers=GITHUB_REQUEST_HEADERS,
            )  # type: ignore

            # User_data will not have a message key if the user exists
            if "message" in user_data:
                embed = disnake.Embed(
                    title=random.choice(constants.NEGATIVE_REPLIES),
                    description=f"The profile for `{username}` was not found.",
                    colour=constants.Colours.soft_red,
                )

                components = DeleteButton(ctx.author, initial_message=ctx.message)
                await ctx.send(embed=embed, components=components)
                return

            org_data: list[dict[str, Any]] = await self.fetch_data(
                user_data["organizations_url"],
                headers=GITHUB_REQUEST_HEADERS,
            )  # type: ignore
            orgs = [f"[{org['login']}](https://github.com/{org['login']})" for org in org_data]
            orgs_to_add = " | ".join(orgs)

            gists = user_data["public_gists"]

            # Forming blog link
            if re.match(r"^https?:\/\/", user_data["blog"]):  # Blog link is complete
                blog = user_data["blog"]
            elif user_data["blog"]:  # Blog exists but the link is not complete
                blog = f"https://{user_data['blog']}"
            else:
                blog = "No website link available."

            html_url = user_data["html_url"]
            embed = disnake.Embed(
                title=f"`{user_data['login']}`'s GitHub profile info",
                description=f"```{user_data['bio']}```\n" if user_data["bio"] else "",
                colour=disnake.Colour.blurple(),
                url=html_url,
                timestamp=fromisoformat(user_data["created_at"]),
            )
            embed.set_thumbnail(url=user_data["avatar_url"])
            embed.set_footer(text="Account created at")

            if user_data["type"] == "User":
                embed.add_field(
                    name="Followers",
                    value=f"[{user_data['followers']}]({user_data['html_url']}?tab=followers)",
                    inline=True,
                )
                embed.add_field(
                    name="Following",
                    value=f"[{user_data['following']}]({user_data['html_url']}?tab=following)",
                    inline=True,
                )

            embed.add_field(
                name="Public repos",
                value=f"[{user_data['public_repos']}]({user_data['html_url']}?tab=repositories)",
            )

            if user_data["type"] == "User":
                embed.add_field(
                    name="Gists",
                    value=f"[{gists}](https://gist.github.com/{quote_plus(username, safe='')})",
                )

                embed.add_field(
                    name=f"Organization{'s' if len(orgs)!=1 else ''}",
                    value=orgs_to_add if orgs else "No organizations.",
                )
            embed.add_field(name="Website", value=blog)

            components = [
                DeleteButton(ctx.author, initial_message=ctx.message),
                disnake.ui.Button(style=disnake.ButtonStyle.link, url=html_url, label="Go to Github"),
            ]
        await ctx.send(embed=embed, components=components)

    @github_group.command(name="repository", aliases=("repo",), root_aliases=("repo",))
    async def github_repo_info(self, ctx: commands.Context, *repo: str) -> None:
        """
        Fetches a repositories' GitHub information.

        The repository should look like `user/reponame` or `user reponame`.
        """
        original_args = repo
        if repo[0].count("/"):
            repo: str = repo[0]
        elif len(repo) >= 2:
            repo: str = "/".join(repo[:2])
        else:
            repo: str = ""

        if not repo or repo.count("/") > 1:
            args = " ".join(original_args[:2])
            embed = disnake.Embed(
                title=random.choice(constants.NEGATIVE_REPLIES),
                description="The repository should look like `user/reponame` or `user reponame`"
                + (f", not `{args}`." if "`" not in args and len(args) < 20 else "."),
                colour=constants.Colours.soft_red,
            )

            components = DeleteButton(ctx.author, initial_message=ctx.message)
            await ctx.send(embed=embed, components=components)
            return

        async with ctx.typing():
            repo_data: dict[str, Any] = await self.fetch_data(
                f"{GITHUB_API_URL}/repos/{quote(repo)}",
                headers=GITHUB_REQUEST_HEADERS,
            )  # type: ignore

            # There won't be a message key if this repo exists
            if "message" in repo_data:
                embed = disnake.Embed(
                    title=random.choice(constants.NEGATIVE_REPLIES),
                    description="The requested repository was not found.",
                    colour=constants.Colours.soft_red,
                )
                components = DeleteButton(ctx.author, initial_message=ctx.message)
                await ctx.send(embed=embed, components=components)
                return

        html_url = repo_data["html_url"]
        description = repo_data["description"]
        embed = disnake.Embed(
            title=repo_data["name"],
            colour=disnake.Colour.blurple(),
            url=html_url,
        )

        # If it's a fork, then it will have a parent key
        try:
            parent = repo_data["parent"]
            description += f"\n\nForked from [{parent['full_name']}]({parent['html_url']})"
        except KeyError:
            log.debug("Repository is not a fork.")

        repo_owner = repo_data["owner"]

        embed.set_author(
            name=repo_owner["login"],
            url=repo_owner["html_url"],
            icon_url=repo_owner["avatar_url"],
        )

        repo_created_at = fromisoformat(repo_data["created_at"]).astimezone(timezone.utc).strftime("%d/%m/%Y")
        last_pushed = fromisoformat(repo_data["pushed_at"]).astimezone(timezone.utc).strftime("%d/%m/%Y at %H:%M")

        embed.set_footer(
            text=(
                f"{repo_data['forks_count']} ⑂ "
                f"• {repo_data['stargazers_count']} ⭐ "
                f"• Created At {repo_created_at} "
                f"• Last Commit {last_pushed}"
            )
        )

        # mirrors have a mirror_url key. See google/skia as an example.
        if repo_data.get("mirror_url"):
            mirror_url = repo_data["mirror_url"]
            description += f"\n\nMirrored from <{mirror_url}>."

        embed.description = description

        components = [
            DeleteButton(ctx.author, initial_message=ctx.message),
            disnake.ui.Button(style=disnake.ButtonStyle.link, url=html_url, label="Go to Github"),
        ]

        await ctx.send(embed=embed, components=components)

    async def fetch_issues(
        self,
        number: int,
        repository: str,
        user: str,
        *,
        allow_discussions: bool = False,
        is_discussion: Optional[bool] = None,
    ) -> Union[IssueState, FetchError]:
        """
        Retrieve an issue from a GitHub repository.

        Returns IssueState on success, FetchError on failure.
        """
        if not is_discussion:  # not a discussion, or uncertain
            url = ISSUE_ENDPOINT.format(user=user, repository=repository, number=number)
            json_data: dict[str, Any] = await self.fetch_data(url, headers=GITHUB_HEADERS)  # type: ignore

<<<<<<< HEAD
            if "message" in json_data:
                is_discussion = True  # if we got an error, assume it may be a discussion
=======
        json_data: dict[str, Any] = await self.fetch_data(url, headers=GITHUB_REQUEST_HEADERS)  # type: ignore
>>>>>>> b0014f16

        if is_discussion:
            # fetch with gql
            # no caching right now, and only enabled in the disnake guild
            if not allow_discussions:
                return FetchError(404, "Issue not found.")
<<<<<<< HEAD

=======
            query = gql.gql(
                """
                query getDiscussion($user: String!, $repository: String!, $number: Int!) {
                    repository(followRenames: true, owner: $user, name: $repository) {
                        discussion(number: $number) {
                            id
                            title
                            answer {
                                id
                            }
                            url
                        }
                    }
                }
                """
            )
>>>>>>> b0014f16
            try:
                json_data = await self.gql.execute_async(
                    DISCUSSION_GRAPHQL_QUERY,
                    variable_values={
                        "user": user,
                        "repository": repository,
                        "number": number,
                    },
                )
            except (TransportError, TransportQueryError):
                return FetchError(-1, "Issue not found.")

            json_data = json_data["repository"]["discussion"]

            # shuffle fields around to match issue json structure
            json_data["labels"] = (json_data.get("labels") or {}).get("nodes") or []

        # Since all pulls are issues, all of the data exists as a result of an issue request
        # This means that we don't need to make a second request, since the necessary data
        # of if the pull was merged or not is returned in the json body under pull_request.merged_at
        # If the 'pull_request' key is contained in the API response and there is no error code, then
        # we know that a PR has been requested and a call to the pulls API endpoint may be necessary
        # to get the desired information for the PR.
        if pull_data := json_data.get("pull_request"):
            issue_url = pull_data["html_url"]
            # When 'merged_at' is not None, this means that the state of the PR is merged
            if pull_data["merged_at"] is not None:
                emoji = constants.Emojis.pull_request_merged
            elif json_data["state"] == "closed":
                emoji = constants.Emojis.pull_request_closed
            elif json_data["draft"]:
                emoji = constants.Emojis.pull_request_draft
            else:
                emoji = constants.Emojis.pull_request_open
        elif is_discussion:
            issue_url = json_data["html_url"]
            if json_data.get("answer"):
                emoji = constants.Emojis.discussion_answered
            else:
                emoji = constants.Emojis.issue_draft
        else:
            # this is a definite issue and not a pull request, and should be treated as such
            issue_url = json_data["html_url"]
            if json_data.get("state") == "open":
                emoji = constants.Emojis.issue_open
            elif (reason := json_data.get("state_reason")) == "not_planned":
                emoji = constants.Emojis.issue_closed_unplanned
            elif reason == "completed":
                emoji = constants.Emojis.issue_closed_completed
            else:
                emoji = constants.Emojis.issue_closed

        return IssueState(
            user,
            repository,
            number,
            issue_url,
            json_data.get("title", ""),
            emoji,
            raw_json=json_data,
        )

    def format_embed_expanded_issue(
        self,
        issue: IssueState,
    ) -> disnake.Embed:
        """Given one issue, format an expanded embed with considerably more detail than usual."""
        if not isinstance(issue, IssueState):
            err = f"issue must be an instance of IssueState, not {type(issue)}"
            raise TypeError(err)
        if not issue.raw_json:
            raise ValueError("the provided issue does not have its raw json payload")

        # NOTE: the fields used here should be available in `DISCUSSION_GRAPHQL_QUERY` as well

        json_data = issue.raw_json
        embed = disnake.Embed(colour=disnake.Colour(0xFFFFFF))
        embed.set_author(
            name=json_data["user"]["login"],
            url=json_data["user"]["html_url"],
            icon_url=json_data["user"]["avatar_url"],
        )
        embed.title = f"{issue.emoji} [{issue.organisation}/{issue.repository}] {issue.title}"

        if json_data["labels"]:
            labels = ", ".join(sorted([label["name"] for label in json_data["labels"]]))
            if len(labels) > 1024:
                labels = labels[:1020] + "..."
            embed.add_field("Labels", labels)

        embed.url = issue.url
        embed.timestamp = fromisoformat(json_data["created_at"])
        embed.set_footer(text="Created ", icon_url=constants.Source.github_avatar_url)

        body: Optional[str] = json_data["body"]
        if body and not body.isspace():
            # escape wack stuff from the markdown
            embed.description = self.render_github_markdown(
                body, context=RenderContext(user=issue.organisation, repo=issue.repository)
            )
        if not body or body.isspace():
            embed.description = "*No description provided.*"
        return embed

    def format_embed(
        self,
        results: Union[list[Union[IssueState, FetchError]], list[IssueState]],
        *,
        expand_one_issue: bool = False,
        show_errors_inline: bool = True,
    ) -> tuple[disnake.Embed, int, bool]:
        """Take a list of IssueState or FetchError and format a Discord embed for them."""
        description_list = []
        if (
            expand_one_issue
            and len(results) == 1
            and isinstance(issue := results[0], IssueState)
            and issue.raw_json is not None
        ):
            # show considerably more information about the issue if there is a single provided issue
            return (self.format_embed_expanded_issue(issue), 1, True)

        issue_count = 0
        for result in results:
            if isinstance(result, IssueState):
                description_list.append(f"{result.emoji} [(#{result.number}) {result.title}]({result.url})")
                issue_count += 1
            elif show_errors_inline:
                if isinstance(result, FetchError):
                    description_list.append(f":x: [{result.return_code}] {result.message}")
                else:
                    description_list.append("Something internal went wrong.")

        if not description_list:
            raise ValueError("must have at least one IssueState if show_errors_inline is enabled")

        resp = disnake.Embed(colour=constants.Colours.bright_green, description="\n".join(description_list))

        resp.set_author(name="GitHub")
        return resp, issue_count, False

    @github_group.group(name="issue", aliases=("pr", "pull"), invoke_without_command=True, case_insensitive=True)
    async def github_issue(
        self,
        ctx: Union[commands.Context, disnake.CommandInteraction],
        numbers: commands.Greedy[int],
        repo: str,
        user: Optional[str] = None,
    ) -> None:
        """Command to retrieve issue(s) from a GitHub repository."""
        if not user or not repo:
            user, repo = await self.fetch_user_and_repo(
                ctx.message if isinstance(ctx, commands.Context) else ctx, user, repo
            )  # type: ignore
            if not user or not repo:
                if not user:
                    if not repo:
                        # both are non-existant
                        raise commands.CommandError("Both a user and repo must be provided.")
                    # user is non-existant
                    raise commands.CommandError("No user provided, a user must be provided.")
                # repo is non-existant
                raise commands.CommandError("No repo provided, a repo must be provided.")
        # Remove duplicates and sort
        numbers = dict.fromkeys(numbers)

        # check if its empty, send help if it is
        if len(numbers) == 0:
            await invoke_help_command(ctx)
            return

        components = DeleteButton(
            ctx.author, initial_message=ctx.message if isinstance(ctx, commands.Context) else None
        )

        if len(numbers) > MAXIMUM_ISSUES:
            embed = disnake.Embed(
                title=random.choice(constants.ERROR_REPLIES),
                color=constants.Colours.soft_red,
                description=f"Too many issues/PRs! (maximum of {MAXIMUM_ISSUES})",
            )
            await ctx.send(embed=embed, components=components)
            if isinstance(ctx, commands.Context):
                await invoke_help_command(ctx)
            return

        results = [await self.fetch_issues(number, repo, user) for number in numbers]
        expand_one_issue = await self.bot.guild_has_feature(ctx.guild, constants.Feature.GITHUB_ISSUE_EXPAND)
        await ctx.send(embed=self.format_embed(results, expand_one_issue=expand_one_issue)[0], components=components)

    @github_group.command(name="ratelimit", aliases=("rl",), hidden=True)
    @commands.is_owner()
    async def ratelimits_command(self, ctx: commands.Context, refresh: bool = False) -> None:
        """Check the current RateLimits connected to GitHub."""
        embed = disnake.Embed(title="GitHub Ratelimits")
        if refresh:
            await self._fetch_and_update_ratelimits()

        for resource_name, rate_limit in monty.utils.services.GITHUB_RATELIMITS.items():
            embed_value = ""
            for name, value in attrs.asdict(rate_limit).items():
                embed_value += f"**`{name}`**: {value}\n"
            embed.add_field(name=resource_name, value=embed_value, inline=False)

        if len(embed.fields) == 0 or not (random.randint(0, 7) % 4):
            embed.set_footer(text="GitHub moment.")
        await ctx.send(
            embed=embed,
            components=DeleteButton(allow_manage_messages=False, initial_message=ctx.message, user=ctx.author),
        )

    async def fetch_default_user(self, message: disnake.Message) -> Optional[str]:
        """
        Get the default GitHub user in the context of the provided Message.

        Right now this only returns the default user for the message's guild.
        """
        try:
            default_user, _ = await self.fetch_user_and_repo(message)
        except commands.UserInputError:
            return None
        return default_user

    async def extract_issues_from_message(
        self,
        message: disnake.Message,
        *,
        extract_full_links: bool = False,
    ) -> List[FoundIssue]:
        """Extract issues in a message into FoundIssues."""
        issues: List[FoundIssue] = []
        default_user: Optional[str] = ""
        stripped_content = remove_codeblocks(message.content)

        if extract_full_links:
            # this is hacky, but refactored in #228
            links = extract_urls(stripped_content)
            matches = itertools.chain(
                AUTOMATIC_REGEX.finditer(stripped_content),
                filter(None, map(GITHUB_ISSUE_LINK_REGEX.fullmatch, links)),
            )
        else:
            matches = itertools.chain(AUTOMATIC_REGEX.finditer(stripped_content))
        for match in matches:
            fragment = ""
            if match.re is GITHUB_ISSUE_LINK_REGEX:
                source_format = IssueSourceFormat.direct_github_url
                # handle custom checks here
                url = yarl.URL(match[0])

                # don't match if we didn't end with the hash
                if not url.path.rstrip("/").endswith(match.group("number")):
                    continue
                if url.fragment or url.query:  # used to match for comments later
                    fragment = url.fragment
            else:
                # match.re is AUTOMATIC_REGEX, which doesn't require special handling right now
                source_format = IssueSourceFormat.github_form_with_repo
                url = None

            repo = match.group("repo").lower()
            if not (org := match.group("org")):
                if default_user == "":
                    default_user = await self.fetch_default_user(message)
                if default_user is None:
                    continue
                org = default_user
                repos = await self.fetch_repos(org)
                if repo not in repos:
                    continue
                repo = repos[repo]

            issues.append(
                FoundIssue(
                    org,
                    repo,
                    match.group("number"),
                    source_format=source_format,
                    url_fragment=fragment,
                    user_url=str(url) if url is not None else None,
                    # use groupdict since this group only exists on one of the two regexes
                    is_discussion=match.groupdict().get("type") == "discussions",
                )
            )

        # return a de-duped list
        return list(dict.fromkeys(issues, None))

    def get_current_button_expansion_state(self, custom_id: str) -> bool:
        """Get whether the issue is currently expanded or collapsed."""
        match = EXPAND_ISSUE_CUSTOM_ID_REGEX.fullmatch(custom_id)
        if not match:
            raise ValueError("Invalid custom_id provided.")
        return match.group("current_state") == "1"

    def get_expand_button(
        self,
        issues: List[IssueState],
        *,
        is_expanded: bool = False,
        user_id: int,
    ) -> Optional[disnake.ui.Button]:
        """Create a new expand button based on the provided issue, if there is only one issue."""
        if len(issues) != 1:
            return None
        issue = issues[0]
        return disnake.ui.Button(
            style=disnake.ButtonStyle.primary,
            label="Show less" if is_expanded else "Show more",
            custom_id=EXPAND_ISSUE_CUSTOM_ID_FORMAT.format(
                user_id=user_id,
                state=int(is_expanded),
                org=issue.organisation,
                repo=issue.repository,
                num=issue.number,
            ),
        )

    @commands.Cog.listener("on_button_click")
    async def swap_embed_state(self, inter: disnake.MessageInteraction) -> None:
        """Swap the embed state for a larger or smaller embed."""
        # n.b. data integrity is to be managed by any method that edits this message.
        # ensuring this button has the correct ID and only shows up on messages with one issue is vital.
        if not inter.data.custom_id.startswith(EXPAND_ISSUE_CUSTOM_ID_PREFIX):
            return

        match = EXPAND_ISSUE_CUSTOM_ID_REGEX.fullmatch(inter.data.custom_id)
        if not match:
            await inter.response.send_message("Sorry, something went wrong.", ephemeral=True)
            err = f"github issue toggle did not match the regex: {inter.data.custom_id}"
            raise ValueError(err)

        # check the user
        is_expanded = int(match.group("current_state"))
        # if the issue is already expanded and not OP, ignore the interaction
        if int(match.group("user_id")) != inter.author.id:
            if is_expanded:
                await inter.response.send_message("Sorry, but you cannot collapse this issue!", ephemeral=True)
                return
            is_different_author = True
        else:
            is_different_author = False

        issue = FoundIssue(
            match.group("org"),
            match.group("repo"),
            match.group("number"),
            source_format=IssueSourceFormat.monty_swap_state_button,
        )
        found_issue = await self.fetch_issues(
            int(issue.number),
            issue.repository,
            issue.organisation,  # type: ignore
            allow_discussions=True,  # if we have a discussion linked it was enabled at some point
        )
        embed, *_ = self.format_embed([found_issue], expand_one_issue=not is_expanded)

        # send the embed in a new message
        if is_different_author:
            await inter.response.send_message(embed=embed, ephemeral=True)
            return

        new_custom_id = EXPAND_ISSUE_CUSTOM_ID_FORMAT.format(
            user_id=inter.author.id,
            state=int(not is_expanded),
            org=issue.organisation,
            repo=issue.repository,
            num=issue.number,
        )

        rows = disnake.ui.ActionRow.rows_from_message(inter.message)
        for row in rows:
            for comp in row:
                if comp.custom_id == inter.data.custom_id:
                    comp.custom_id = new_custom_id
                    if is_expanded:
                        comp.label = "Show more"  # type: ignore
                    else:
                        comp.label = "Show less"  # type: ignore
                    break

        await inter.response.edit_message(embed=embed, components=rows)

    async def handle_issue_comment(self, message: disnake.Message, issues: list[FoundIssue]) -> None:
        """Expand an issue or pull request comment."""
        comments = []
        components = []

        for issue in issues:
            assert issue.url_fragment

            # figure out which endpoint we want to use
            frag = issue.url_fragment
            if frag.startswith("issuecomment-"):
                endpoint = ISSUE_COMMENT_ENDPOINT.format(
                    user=issue.organisation,
                    repository=issue.repository,
                    comment_id=frag.removeprefix("issuecomment-"),
                )
            elif frag.startswith("pullrequestreview-"):
                endpoint = PULL_REVIEW_COMMENT_ENDPOINT.format(
                    user=issue.organisation,
                    repository=issue.repository,
                    comment_id=frag.removeprefix("pullrequestreview-"),
                )
            elif frag.startswith("discussion_r"):
                endpoint = PULL_REVIEW_COMMENT_ENDPOINT.format(
                    user=issue.organisation,
                    repository=issue.repository,
                    comment_id=frag.removeprefix("discussion_r"),
                )
            elif frag.startswith("issue-"):
                # in a perfect world we'd show the full issue display, and fetch the issue endpoint
                # while we don't live in a perfect world we're going to make the necessary convoluted code
                # to actually loop back anyways

                # why
                issue.user_url = (issue.user_url or "#").rsplit("#")[0]  # I don't even care right now
                # github, why is this fragment even a thing?
                fetched_issue = await self.fetch_issues(
                    int(issue.number),
                    issue.repository,
                    issue.organisation,  # type: ignore
                )
                if isinstance(fetched_issue, FetchError):
                    continue
                comments.append(self.format_embed_expanded_issue(fetched_issue))
                components.append(
                    disnake.ui.Button(
                        url=fetched_issue.raw_json["html_url"],  # type: ignore
                        label="View comment",
                    )
                )
                continue
            else:
                continue

            comment: dict[str, Any] = await self.fetch_data(endpoint, as_text=False)  # type: ignore
            if "message" in comment:
                log.warn("encountered error fetching %s: %s", endpoint, comment)
                continue

            # assert the url was not tampered with
            if issue.user_url != (html_url := comment["html_url"]):
                # this is a warning as its the best way I currently have to track how often the wrong url is used
                log.warning("[comment autolink] issue url %s does not match comment url %s", issue.user_url, html_url)
                continue

            body = self.render_github_markdown(comment["body"])
            e = disnake.Embed(
                url=html_url,
                description=body,
            )

            author = comment["user"]
            e.set_author(
                name=author["login"],
                icon_url=author["avatar_url"],
                url=author["html_url"],
            )

            e.set_footer(text=f"Comment on {issue.organisation}/{issue.repository}#{issue.number}")

            e.timestamp = fromisoformat(comment["created_at"])

            comments.append(e)
            components.append(disnake.ui.Button(url=comment["html_url"], label="View comment"))

        if not comments:
            return

        if len(comments) > 4:
            await message.reply(
                "Only 4 comments can be expanded at a time. Please send with only four comments if you would like"
                " them to be expanded!",
                components=DeleteButton(message.author),
                allowed_mentions=disnake.AllowedMentions(replied_user=False),
            )
            return

        if message.channel.permissions_for(message.guild.me).manage_messages:
            scheduling.create_task(suppress_embeds(self.bot, message))

        if len(comments) > 1:
            for num, component in enumerate(components, 1):
                suffix = get_num_suffix(num)
                # current implemenation does allow mixing comments and actual issues
                # this will be wrong in that case. Oh well.
                component.label = f"View {num}{suffix} comment"

        components.insert(0, DeleteButton(message.author))
        await message.reply(
            embeds=comments,
            components=components,
            allowed_mentions=disnake.AllowedMentions(replied_user=False),
        )

    @commands.Cog.listener("on_message")
    async def on_message_automatic_issue_link(self, message: disnake.Message) -> None:
        """
        Automatic issue linking.

        Listener to retrieve issue(s) from a GitHub repository using automatic linking if matching <org>/<repo>#<issue>.
        """
        # Ignore bots but NOT webhooks owned by crosschat which also aren't the application id
        # this allows webhooks that are owned by crosschat but aren't application responses
        if message.author.bot and not (
            message.webhook_id and message.application_id == CROSSCHAT_BOT and message.webhook_id != CROSSCHAT_BOT
        ):
            return

        if not message.guild:
            return

        config = await self.bot.ensure_guild_config(message.guild.id)
        if not config.github_issue_linking:
            return

        perms = message.channel.permissions_for(message.guild.me)
        if isinstance(message.channel, disnake.Thread):
            req_perm = "send_messages_in_threads"
        else:
            req_perm = "send_messages"
        if not getattr(perms, req_perm):
            return

        issues = await self.extract_issues_from_message(
            message,
            extract_full_links=await self.bot.guild_has_feature(message.guild, Feature.GITHUB_ISSUE_LINKS),
        )

        # no issues found, return early
        if not issues:
            return

        if issue_comments := list(filter(lambda issue: issue.url_fragment, issues)):
            # if there are issue comments found, we do not want to expand the entire issue
            # we also only want to expand the issue if the feature is enabled
            # AND both options of the guild configuration are enabled
            if config.github_comment_linking and await self.bot.guild_has_feature(
                message.guild, Feature.GITHUB_COMMENT_LINKS
            ):
                await self.handle_issue_comment(message, issue_comments)
            return

        links: list[IssueState] = []
        log.trace(f"Found {issues = }")

        if len(issues) > MAXIMUM_ISSUES:
            embed = disnake.Embed(
                title=random.choice(constants.ERROR_REPLIES),
                color=constants.Colours.soft_red,
                description=f"Too many issues/PRs! (maximum of {MAXIMUM_ISSUES})",
            )

            components = [DeleteButton(message.author)]
            response = await message.channel.send(embed=embed, components=components)
            self.autolink_cache.set(message.id, (response, issues))
            return

        total_pre_expanded = 0
        for repo_issue in issues:
            if repo_issue.organisation is None:
                continue

            result = await self.fetch_issues(
                int(repo_issue.number),
                repo_issue.repository,
                repo_issue.organisation,
                allow_discussions=await self.bot.guild_has_feature(message.guild.id, Feature.GITHUB_DISCUSSIONS),
                is_discussion=repo_issue.is_discussion,
            )
            if isinstance(result, IssueState):
                links.append(result)
                if repo_issue.source_format is IssueSourceFormat.direct_github_url:
                    total_pre_expanded += 1

        # for now, we do not expand when there is more than 1 pre-expanded image link
        if total_pre_expanded > 1:
            return

        if not links:
            return

        if len(links) == 1 and issues[0].source_format is IssueSourceFormat.direct_github_url:
            if perms.manage_messages:
                scheduling.create_task(suppress_embeds(self.bot, message))
            allow_expand = True
            allow_pre_expanded = True
        else:
            allow_expand = await self.bot.guild_has_feature(message.guild, Feature.GITHUB_ISSUE_EXPAND)
            allow_pre_expanded = False

        embed, issue_count, was_expanded = self.format_embed(links, expand_one_issue=allow_pre_expanded)
        log.debug(f"Sending GitHub issues to {message.channel} in guild {message.guild}.")
        components: List[disnake.ui.Button] = [DeleteButton(message.author)]
        if allow_expand:
            button = self.get_expand_button(
                links,
                user_id=message.author.id,
                is_expanded=was_expanded,
            )
            if button:
                components.append(button)

        response = await message.channel.send(embed=embed, components=components)
        self.autolink_cache.set(message.id, (response, issues))

    @commands.Cog.listener("on_message_edit")
    async def on_message_edit_automatic_issue_link(self, before: disnake.Message, after: disnake.Message) -> None:
        """Update the list of messages if the original message was edited."""
        if before.content == after.content:
            return

        if not after.guild:
            return

        try:
            sent_msg, before_issues = self.autolink_cache[after.id]
        except KeyError:
            return

        after_issues = await self.extract_issues_from_message(
            after,
            extract_full_links=await self.bot.guild_has_feature(after.guild, Feature.GITHUB_ISSUE_LINKS),
        )

        # if a user provides too many issues here, just forgo it
        after_issues = after_issues[:MAXIMUM_ISSUES]

        if before_issues == after_issues:
            return

        if not after_issues:
            # while we could delete the issue response, I don't think its necessary
            # there is a delete button on it, and anyone who has perms and
            # wants to delete it can press the button
            # we're also still keeping the message in the cache for the time being
            # as I don't see a reason to remove it
            self.autolink_cache.set(after.id, (sent_msg, []))
            # the one thing here is that we're keeping old functionality
            # messages were able to be edited to have their issue links removed
            # and we should continue to support that.
            return

        links: List[IssueState] = []
        total_pre_expanded = 0
        for repo_issue in after_issues:
            if repo_issue.organisation is None:
                continue

            result = await self.fetch_issues(
                int(repo_issue.number),
                repo_issue.repository,
                repo_issue.organisation,
                allow_discussions=await self.bot.guild_has_feature(after.guild.id, Feature.GITHUB_DISCUSSIONS),
                is_discussion=repo_issue.is_discussion,
            )
            if isinstance(result, IssueState):
                links.append(result)
                if repo_issue.source_format is IssueSourceFormat.direct_github_url:
                    total_pre_expanded += 1

        if not links:
            # see above comments
            return

        allow_expand = await self.bot.guild_has_feature(after.guild, Feature.GITHUB_ISSUE_EXPAND)

        # update the components
        is_expanded = False
        # get existing button
        rows = disnake.ui.ActionRow.rows_from_message(sent_msg)
        if allow_expand:
            for row in rows:
                for comp in row:
                    if comp.custom_id.startswith(EXPAND_ISSUE_CUSTOM_ID_PREFIX):
                        # get the current state if its already expanded
                        is_expanded = self.get_current_button_expansion_state(comp.custom_id)
                        row.remove_item(comp)
                        button = self.get_expand_button(links, is_expanded=is_expanded, user_id=after.author.id)
                        if button:
                            row.append_item(button)

        embed, *_ = self.format_embed(links, expand_one_issue=is_expanded)
        try:
            await sent_msg.edit(embed=embed, components=rows)
        except disnake.HTTPException:
            del self.autolink_cache[after.id]
            return

        # update the cache time
        self.autolink_cache.set(after.id, (sent_msg, after_issues))

    @commands.Cog.listener("on_message_delete")
    async def on_message_delete(self, message: disnake.Message) -> None:
        """Clear the message from the cache."""
        # todo: refactor the cache to prune itself *somehow*
        try:
            del self.autolink_cache[message.id]
        except KeyError:
            pass

    @commands.slash_command()
    async def github(self, inter: disnake.ApplicationCommandInteraction) -> None:
        """Helpful commands for viewing information about whitelisted guild's github projects."""
        pass

    @github.sub_command("pull")
    async def github_pull_slash(
        self, inter: disnake.ApplicationCommandInteraction, num: int, repository: RepoTarget
    ) -> None:
        """
        Get information about a provided pull request.

        Parameters
        ----------
        num: the number of the pull request
        repo: the repo to get the pull request from
        """
        user, repo = repository.user, repository.repo
        repo = repo and repo.rsplit("/", 1)[-1]
        await self.github_issue(inter, [num], repo=repo, user=user)

    @github.sub_command("issue")
    async def github_issue_slash(
        self, inter: disnake.ApplicationCommandInteraction, num: int, repo_user: RepoTarget
    ) -> None:
        """
        Get information about a provided issue.

        Parameters
        ----------
        num: the number of the issue
        repo: the repo to get the issue from
        """
        user, repo = repo_user
        repo = repo and repo.rsplit("/", 1)[-1]
        await self.github_issue(inter, numbers=[num], repo=repo, user=user)  # type: ignore


def setup(bot: Monty) -> None:
    """Load the GithubInfo cog."""
    bot.add_cog(GithubInfo(bot))<|MERGE_RESOLUTION|>--- conflicted
+++ resolved
@@ -83,7 +83,8 @@
     r"(?P<org>[a-zA-Z0-9][a-zA-Z0-9\-]{1,39})\/(?P<repo>[\w\-\.]{1,100})#(?P<number>[0-9]+)"
 )
 
-DISCUSSION_GRAPHQL_QUERY = gql.gql("""
+DISCUSSION_GRAPHQL_QUERY = gql.gql(
+    """
     query getDiscussion($user: String!, $repository: String!, $number: Int!) {
         repository(followRenames: true, owner: $user, name: $repository) {
             discussion(number: $number) {
@@ -108,7 +109,8 @@
             }
         }
     }
-""")
+"""
+)
 
 log = get_logger(__name__)
 
@@ -540,40 +542,17 @@
         """
         if not is_discussion:  # not a discussion, or uncertain
             url = ISSUE_ENDPOINT.format(user=user, repository=repository, number=number)
-            json_data: dict[str, Any] = await self.fetch_data(url, headers=GITHUB_HEADERS)  # type: ignore
-
-<<<<<<< HEAD
+            json_data: dict[str, Any] = await self.fetch_data(url, headers=GITHUB_REQUEST_HEADERS)  # type: ignore
+
             if "message" in json_data:
                 is_discussion = True  # if we got an error, assume it may be a discussion
-=======
-        json_data: dict[str, Any] = await self.fetch_data(url, headers=GITHUB_REQUEST_HEADERS)  # type: ignore
->>>>>>> b0014f16
 
         if is_discussion:
             # fetch with gql
             # no caching right now, and only enabled in the disnake guild
             if not allow_discussions:
                 return FetchError(404, "Issue not found.")
-<<<<<<< HEAD
-
-=======
-            query = gql.gql(
-                """
-                query getDiscussion($user: String!, $repository: String!, $number: Int!) {
-                    repository(followRenames: true, owner: $user, name: $repository) {
-                        discussion(number: $number) {
-                            id
-                            title
-                            answer {
-                                id
-                            }
-                            url
-                        }
-                    }
-                }
-                """
-            )
->>>>>>> b0014f16
+
             try:
                 json_data = await self.gql.execute_async(
                     DISCUSSION_GRAPHQL_QUERY,
