--- conflicted
+++ resolved
@@ -217,20 +217,15 @@
     def __init__(self, bot: Monty) -> None:
         self.bot = bot
 
-<<<<<<< HEAD
         transport = AIOHTTPTransport(
             url="https://api.github.com/graphql",
             timeout=20,
             headers=GITHUB_REQUEST_HEADERS,
-            ssl=True,
             client_session_args={
                 # used for applying proxy settings
                 "request_class": bot.http_request_class,
             },
         )
-=======
-        transport = AIOHTTPTransport(url="https://api.github.com/graphql", timeout=20, headers=GITHUB_REQUEST_HEADERS)
->>>>>>> 15656fbf
 
         self.gql_client = gql.Client(transport=transport, fetch_schema_from_transport=True)
 
