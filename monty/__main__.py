--- conflicted
+++ resolved
@@ -65,23 +65,6 @@
 
     # ping redis
     await redis_session.ping()
-<<<<<<< HEAD
-
-    command_sync_flags = commands.CommandSyncFlags(
-        allow_command_deletion=False,
-        sync_guild_commands=True,
-        sync_global_commands=True,
-        sync_commands_debug=True,
-        sync_on_cog_actions=True,
-    )
-    bot = Monty(
-        redis_session=redis_session,
-        command_prefix=constants.Client.default_command_prefix,
-        activity=disnake.Game(name=f"Commands: {constants.Client.default_command_prefix}help"),
-        allowed_mentions=disnake.AllowedMentions(everyone=False),
-        intents=_intents,
-        command_sync_flags=command_sync_flags,
-=======
     log.debug("Successfully pinged redis server.")
 
     bot = Monty(
@@ -91,7 +74,6 @@
         allowed_mentions=constants.Client.allowed_mentions,
         intents=constants.Client.intents,
         command_sync_flags=constants.Client.command_sync_flags,
->>>>>>> 15656fbf
         proxy=constants.Client.proxy,
     )
 
