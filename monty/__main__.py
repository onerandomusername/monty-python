--- conflicted
+++ resolved
@@ -17,7 +17,7 @@
 log = logging.getLogger(__name__)
 
 try:
-    import uvloop  # noqa: F401 # pyright: ignore[reportMissingImports]
+    import uvloop  # pyright: ignore[reportMissingImports]
 
     uvloop.install()
     log.info("Using uvloop as event loop.")
@@ -86,11 +86,6 @@
     loop = asyncio.get_running_loop()
 
     future: asyncio.Future = asyncio.ensure_future(bot.start(constants.Client.token or ""), loop=loop)
-<<<<<<< HEAD
-    try:
-        import uvloop  # pyright: ignore[reportMissingImports]
-=======
->>>>>>> 38551d16
 
     try:
         loop.add_signal_handler(signal.SIGINT, lambda: future.cancel())
