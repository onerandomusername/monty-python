--- conflicted
+++ resolved
@@ -1,8 +1,10 @@
 import asyncio
 import collections
+import socket
 from typing import Any
 from weakref import WeakValueDictionary
 
+import aiohttp
 import arrow
 import cachingutils.redis
 import disnake
@@ -54,17 +56,13 @@
     def __init__(self, redis_session: redis.asyncio.Redis, proxy: str | None = None, **kwargs) -> None:
         if TEST_GUILDS:
             kwargs["test_guilds"] = TEST_GUILDS
-<<<<<<< HEAD
-            log.warn("registering as test_guilds")
+            log.warning("registering as test_guilds")
 
         if proxy:
             kwargs["proxy"] = proxy  # pass proxy to disnake client
             if "connector" not in kwargs:
                 kwargs["connector"] = self.create_connector(proxy=proxy)
 
-=======
-            log.warning("registering as test_guilds")
->>>>>>> 15656fbf
         super().__init__(**kwargs)
 
         self.redis_session = redis_session
@@ -98,105 +96,7 @@
         """Alias of `bot.db_session`."""
         return self.db_session
 
-<<<<<<< HEAD
-    def create_http_session(self, proxy: str = None) -> None:
-        """Create the aiohttp session and set the trace logger, if desired."""
-        trace_configs = []
-
-        aiohttp_log = get_logger(__package__ + ".http")
-
-        async def on_request_end(
-            session: aiohttp.ClientSession,
-            ctx: SimpleNamespace,
-            end: aiohttp.TraceRequestEndParams,
-        ) -> None:
-            """Log all aiohttp requests on request end."""
-            resp = end.response
-            aiohttp_log.info(
-                "[{status!s} {reason!s}] {method!s} {url!s} ({content_type!s})".format(
-                    status=resp.status,
-                    reason=resp.reason,
-                    method=end.method.upper(),
-                    url=end.url,
-                    content_type=resp.content_type,
-                )
-            )
-
-        trace_config = aiohttp.TraceConfig()
-        trace_config.on_request_end.append(on_request_end)
-        trace_configs.append(trace_config)
-
-        # dead simple ETag caching
-        cache = RedisCache(
-            "aiohttp_requests",
-            timeout=timedelta(days=5),
-        )
-        _og_request = aiohttp.ClientSession._request
-        cache_logger = get_logger("monty.utils.caching.http")
-
-        async def _request(
-            self: aiohttp.ClientSession,
-            method: str,
-            str_or_url: Any,
-            use_cache: bool = True,
-            **kwargs,
-        ) -> aiohttp.ClientResponse:
-            """Do the same thing as aiohttp does, but always cache the response."""
-            method = method.upper().strip()
-            cache_key = f"{method}:{str(str_or_url)}"
-            async with cache.lock(cache_key):
-                cached = await cache.get(cache_key)
-                if cached and use_cache:
-                    etag, body, resp_headers = cached
-                    if etag:
-                        kwargs.setdefault("headers", {})["If-None-Match"] = etag
-                else:
-                    etag = None
-                    body = None
-                    resp_headers = None
-
-                r = await _og_request(self, method, str_or_url, **kwargs)
-                if not use_cache:
-                    return r
-                if r.status == 304:
-                    cache_logger.debug("HTTP Cache hit on %s", cache_key)
-                    # decode the original headers
-                    headers: CIMultiDict[str] = CIMultiDict()
-                    for key, value in resp_headers:
-                        headers[key.decode()] = value.decode()
-                    r._cache["headers"] = r._headers = CIMultiDictProxy(headers)
-                    r.content = reader = aiohttp.StreamReader(
-                        protocol=Mock(_reading_paused=False),
-                        limit=len(body),
-                    )
-                    reader.feed_data(body)
-                    reader.feed_eof()
-                    r.status = 200
-                    return r
-
-                etag = r.headers.get("ETag")
-                # only cache if etag is provided and the request was in the 200
-                if etag and 200 <= r.status < 300:
-                    body = await r.read()
-                    await cache.set(cache_key, (etag, body, r.raw_headers))
-                return r
-
-        user_agent = "Python/{0[0]}.{0[1]} Monty-Python/{1} ({2})".format(
-            sys.version_info, constants.Client.version, constants.Source.github
-        )
-
-        # this is also used by gql
-        self.http_request_class = self._create_http_request_class(proxy=proxy)
-
-        self.http_session = aiohttp.ClientSession(
-            connector=self.create_connector(proxy=proxy),
-            request_class=self.http_request_class,
-            trace_configs=trace_configs,
-            headers=multidict.CIMultiDict({"User-agent": user_agent}),
-        )
-        self.http_session._request = functools.partial(_request, self.http_session)
-
-    def create_connector(self, proxy: str = None) -> aiohttp.BaseConnector:
+    def create_connector(self, proxy: str | None = None) -> aiohttp.BaseConnector:
         """Create a TCPConnector, changing the ssl setting based on the proxy value."""
         return aiohttp.TCPConnector(
             resolver=aiohttp.AsyncResolver(),
@@ -204,7 +104,7 @@
             ssl=not (proxy and proxy.startswith("http://")),
         )
 
-    def _create_http_request_class(self, proxy: str = None) -> type[aiohttp.ClientRequest]:
+    def _create_http_request_class(self, proxy: str | None = None) -> type[aiohttp.ClientRequest]:
         """Create a ClientRequest type, which inserts the proxy into every request's args (if set)."""
         if not proxy:
             return aiohttp.ClientRequest  # default
@@ -219,11 +119,10 @@
                 super().__init__(*args, **kwargs)
 
         return ProxyClientRequest
-=======
+
     def create_http_session(self, proxy: str | None = None) -> None:
         """Create the bot's aiohttp session."""
         self.http_session = CachingClientSession(proxy=proxy)
->>>>>>> 15656fbf
 
     async def get_self_invite_perms(self) -> disnake.Permissions:
         """Sets the internal invite_permissions and fetches them."""
