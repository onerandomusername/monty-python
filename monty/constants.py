--- conflicted
+++ resolved
@@ -199,6 +199,7 @@
 
 class Auth:
     github = environ.get("GITHUB_TOKEN")
+    github_secondary = environ.get("GITHUB_TOKEN_SECONDARY")
     snekbox = environ.get("SNEKBOX_AUTH")
 
 
@@ -238,99 +239,4 @@
 # legacy implementation of features, will be removed in the future
 class Guilds:
     disnake = 808030843078836254
-<<<<<<< HEAD
-    nextcord = 881118111967883295
-    testing = 789603028382122014
-
-
-class Icons:
-    questionmark = "https://cdn.discordapp.com/emojis/512367613339369475.png"
-    bookmark = (
-        "https://images-ext-2.discordapp.net/external/zl4oDwcmxUILY7sD9ZWE2fU5R7n6QcxEmPYSE5eddbg/"
-        "%3Fv%3D1/https/cdn.discordapp.com/emojis/654080405988966419.png?width=20&height=20"
-    )
-    python_discourse = "https://global.discourse-cdn.com/business6/uploads/python1/optimized/1X/4c06143de7870c35963b818b15b395092a434991_2_180x180.png"  # noqa: E501
-
-
-class URLs:
-    paste_service = environ.get("PASTE_SERVICE", "")
-    snekbox_api = environ.get("SNEKBOX_URL")
-    snekbox_auth = environ.get("SNEKBOX_AUTH")
-    black_formatter = environ.get("BLACK_API")
-    black_playground = environ.get("BLACK_PLAYGROUND", "https://black.vercel.app/")
-
-
-class Paste:
-    raw_paste_endpoint: str = environ.get("PASTE_SERVICE_RAW", "")
-
-
-class Stats(NamedTuple):
-    host = environ.get("STATS_HOST", "localhost")
-    port = int(environ.get("STATS_PORT", 8125))
-    prefix = Client.config_prefix
-
-
-class Tokens(NamedTuple):
-    github = environ.get("GITHUB_TOKEN")
-    github_secondary = environ.get("GITHUB_TOKEN_SECONDARY")
-
-
-class RedisConfig(NamedTuple):
-    uri = environ.get("REDIS_URI", "redis://redis:6379")
-    use_fakeredis = environ.get("USE_FAKEREDIS", "false").lower() == "true"
-    prefix = Client.redis_prefix + ":"
-
-
-class Source:
-    github = Client.github_bot_repo
-    github_avatar_url = "https://avatars1.githubusercontent.com/u/9919"
-
-
-# Bot replies
-USER_INPUT_ERROR_REPLIES = [
-    "That input was invaild.",
-    "Proper input not received.",
-    "Please check your arguments.",
-    "Your input was invalid.",
-    "User input invalid. Requesting backup.",
-    "arguments not found, 404",
-    "Bad Argument",
-]
-
-NEGATIVE_REPLIES = [
-    "I'm afraid that's not doable",
-    "That is not possible.",
-    "No can do.",
-    "Sorry, I can't",
-    "Ow",
-    "Try again?",
-    "That's not something I was programmed to do.",
-    "Error: ",
-    "Error? Error.",
-    "Oof.",
-    "-_-",
-    "I may have made a mistake.",
-]
-
-POSITIVE_REPLIES = [
-    "Yep.",
-    "Absolutely!",
-    "Can do!",
-    "Affirmative!",
-    "Yeah okay.",
-    "Sure.",
-    "Sure thing!",
-    "You're the boss!",
-    "Okay.",
-    "No problem.",
-    "I got you.",
-    "Alright.",
-    "You got it!",
-    "ROGER THAT",
-    "Of course!",
-    "Aye aye, cap'n!",
-    "I'll allow it.",
-]
-=======
-    nextcord = 881118111967883295
->>>>>>> 0ac22152
+    nextcord = 881118111967883295